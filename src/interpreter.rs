use crate::color::native_color;
use crate::image::Image;
use crate::image::ImageSize;
use crate::positioner::Positioned;
use crate::positioner::Row;
use crate::positioner::Section;
use crate::positioner::Spacer;
use crate::positioner::DEFAULT_MARGIN;
use crate::table::Table;
use crate::ImageCache;
use crate::InlyneEvent;

use crate::color::Theme;
use crate::text::{Text, TextBox};
use crate::utils::{markdown_to_html, Align};
use crate::Element;

use glyphon::FamilyOwned;
use html5ever::local_name;
use html5ever::tendril::*;
use html5ever::tokenizer::BufferQueue;
use html5ever::tokenizer::TagKind;
use html5ever::tokenizer::TagToken;
use html5ever::tokenizer::{Token, TokenSink, TokenSinkResult};
use html5ever::tokenizer::{Tokenizer, TokenizerOpts};
use html5ever::Attribute;
use wgpu::TextureFormat;
use winit::event_loop::EventLoopProxy;
use winit::window::Window;
use Token::{CharacterTokens, EOFToken};

use std::collections::VecDeque;
use std::path::PathBuf;
use std::str::FromStr;
use std::sync::atomic::AtomicBool;
use std::sync::mpsc;
use std::sync::Arc;
use std::sync::Mutex;

mod html {
    use crate::{positioner::Section, table::Table, text::TextBox, utils::Align};

    pub enum HeaderType {
        H1,
        H2,
        H3,
        H4,
        H5,
        H6,
    }

    impl HeaderType {
        pub fn text_size(&self) -> f32 {
            match &self {
                Self::H1 => 32.,
                Self::H2 => 24.,
                Self::H3 => 18.72,
                Self::H4 => 16.,
                Self::H5 => 13.28,
                Self::H6 => 10.72,
            }
        }
    }

    pub struct Header {
        pub header_type: HeaderType,
        pub align: Option<Align>,
    }

    #[derive(Debug)]
    pub enum ListType {
        Ordered(usize),
        Unordered,
    }

    pub struct List {
        pub list_type: ListType,
    }

    #[derive(Default, PartialEq, Eq)]
    pub enum FontWeight {
        Bold,
        #[default]
        Normal,
    }

    impl FontWeight {
        pub fn new(s: &str) -> Self {
            match s {
                "bold" => Self::Bold,
                _ => Self::default(),
            }
        }
    }

    #[derive(Default, PartialEq, Eq)]
    pub enum FontStyle {
        Italic,
        #[default]
        Normal,
    }

    impl FontStyle {
        pub fn new(s: &str) -> Self {
            match s {
                "italic" => Self::Italic,
                _ => Self::default(),
            }
        }
    }

    // Represents the number of parent text option tags the current element is a child of
    #[derive(Default)]
    pub struct TextOptions {
        pub underline: usize,
        pub bold: usize,
        pub italic: usize,
        pub strike_through: usize,
        pub small: usize,
        pub code: usize,
        pub pre_formatted: usize,
        pub block_quote: usize,
        pub font_weight: FontWeight,
        pub font_style: FontStyle,
        pub link: Vec<String>,
    }

    pub enum Element {
        List(List),
        ListItem,
        Input,
        Table(Table),
        TableRow(Vec<TextBox>),
        Header(Header),
        Paragraph(Option<Align>),
        Div(Option<Align>),
        Details(Section),
        Summary,
    }
}

#[derive(Default, PartialEq)]
enum FontWeight {
    #[default]
    Normal,
    Bold,
}

#[derive(Default)]
struct State {
    global_indent: f32,
    element_stack: Vec<html::Element>,
    text_options: html::TextOptions,
    span_color: [f32; 4],
    span_weight: FontWeight,
    // Stores the row and a counter of newlines after each image
    inline_images: Option<(Row, usize)>,
}

pub struct HtmlInterpreter {
    element_queue: Arc<Mutex<VecDeque<Element>>>,
    current_textbox: TextBox,
    hidpi_scale: f32,
    theme: Theme,
    surface_format: TextureFormat,
    window: Arc<Window>,
    state: State,
    file_path: PathBuf,
    // Whether the interpreters is allowed to queue elements
    pub should_queue: Arc<AtomicBool>,
    // Whether interpreter should stop queuing till next received file
    stopped: bool,
    first_pass: bool,
    image_cache: ImageCache,
    event_proxy: EventLoopProxy<InlyneEvent>,
}

impl HtmlInterpreter {
    pub fn new(
        window: Arc<Window>,
        element_queue: Arc<Mutex<VecDeque<Element>>>,
        theme: Theme,
        surface_format: TextureFormat,
        hidpi_scale: f32,
        file_path: PathBuf,
        image_cache: ImageCache,
        event_proxy: EventLoopProxy<InlyneEvent>,
    ) -> Self {
        Self {
            window,
            element_queue,
            current_textbox: TextBox::new(Vec::new(), hidpi_scale),
            hidpi_scale,
            surface_format,
            state: State {
                span_color: native_color(theme.code_color, &surface_format),
                ..Default::default()
            },
            theme,
            file_path,
            should_queue: Arc::new(AtomicBool::new(true)),
            stopped: false,
            first_pass: true,
            image_cache,
            event_proxy,
        }
    }

    pub fn interpret_md(self, receiver: mpsc::Receiver<String>) {
        let mut input = BufferQueue::new();

        let span_color = native_color(self.theme.code_color, &self.surface_format);
        let code_highlighter = self.theme.code_highlighter;
        let mut tok = Tokenizer::new(self, TokenizerOpts::default());

        for md_string in receiver {
            if tok
                .sink
                .should_queue
                .load(std::sync::atomic::Ordering::Relaxed)
            {
                tok.sink.state = State {
                    span_color,
                    ..Default::default()
                };
                tok.sink.current_textbox = TextBox::new(Vec::new(), tok.sink.hidpi_scale);
                tok.sink.stopped = false;
                let htmlified = markdown_to_html(&md_string, code_highlighter);

                input.push_back(
                    Tendril::from_str(&htmlified)
                        .unwrap()
                        .try_reinterpret::<fmt::UTF8>()
                        .unwrap(),
                );

                let _ = tok.feed(&mut input);
                assert!(input.is_empty());
                tok.end();
            }
        }
    }

    // Searches the currently nested elements for align attribute
    fn find_current_align(&self) -> Option<Align> {
        for element in self.state.element_stack.iter().rev() {
            if let html::Element::Div(Some(elem_align))
            | html::Element::Paragraph(Some(elem_align))
            | html::Element::Header(html::Header {
                align: Some(elem_align),
                ..
            }) = element
            {
                return Some(*elem_align);
            }
        }
        None
    }

    fn push_current_textbox(&mut self) {
        // Push any inline images
        if let Some((row, count)) = self.state.inline_images.take() {
            if count == 0 {
                self.push_element(row);
                self.push_spacer();
            } else {
                self.state.inline_images = Some((row, count))
            }
        }

        if !self.current_textbox.texts.is_empty() {
            let mut empty = true;
            for text in &self.current_textbox.texts {
                if !text.text.trim().is_empty() {
                    empty = false;
                    break;
                }
            }
            if !empty {
                self.current_textbox.indent = self.state.global_indent;
                let section = self.state.element_stack.iter_mut().rev().find_map(|e| {
                    if let html::Element::Details(section) = e {
                        Some(section)
                    } else {
                        None
                    }
                });
                if let Some(section) = section {
                    section
                        .elements
                        .push(Positioned::new(self.current_textbox.clone()));
                } else {
                    self.push_element(self.current_textbox.clone());
                }
            }
        }
        self.current_textbox = TextBox::new(Vec::new(), self.hidpi_scale);
        self.current_textbox.indent = self.state.global_indent;
    }
    fn push_spacer(&mut self) {
        self.push_element(Spacer::new(5., false));
    }
    fn push_element<I: Into<Element>>(&mut self, element: I) {
        self.element_queue.lock().unwrap().push_back(element.into());
        if self.first_pass {
            self.window.request_redraw()
        }
    }
}

impl TokenSink for HtmlInterpreter {
    type Handle = ();

    fn process_token(&mut self, token: Token, _line_number: u64) -> TokenSinkResult<()> {
        if !self.should_queue.load(std::sync::atomic::Ordering::Relaxed) {
            self.stopped = true;
        }
        if self.stopped {
            return TokenSinkResult::Continue;
        }
        match token {
            TagToken(tag) => {
                let tag_name = tag.name.to_string();
                match tag.kind {
                    TagKind::StartTag => match tag_name.as_str() {
                        "blockquote" => {
                            // FIXME blockquotes in list have no marker
                            self.push_current_textbox();
                            self.state.text_options.block_quote += 1;
                            self.state.global_indent += DEFAULT_MARGIN / 2.;
                            self.current_textbox
                                .set_quote_block(Some(self.state.text_options.block_quote));
                        }
                        "th" => self.state.text_options.bold += 1,
                        "td" => {}
                        "table" => {
                            self.push_spacer();
                            self.state
                                .element_stack
                                .push(html::Element::Table(Table::new()));
                        }
                        "a" => {
                            let attrs = tag.attrs;
                            for attr in attrs {
                                if attr.name.local == local_name!("href") {
                                    self.state.text_options.link.push(attr.value.to_string());
                                    break;
                                }
                            }
                        }
                        "small" => self.state.text_options.small += 1,
                        "br" => self.push_current_textbox(),
                        "ins" | "u" => self.state.text_options.underline += 1,
                        "del" | "s" => self.state.text_options.strike_through += 1,
                        "img" => {
                            let mut align = None;
                            let mut size = None;
                            for attr in &tag.attrs {
                                match attr.name.local {
                                    local_name!("align") => match attr.value.to_string().as_str() {
                                        "center" => align = Some(Align::Center),
                                        "left" => align = Some(Align::Left),
                                        _ => {}
                                    },
                                    local_name!("width") => {
                                        if let Ok(px_width) = attr.value.parse::<u32>() {
                                            size = Some(ImageSize::PxWidth(px_width));
                                        }
                                    }
                                    local_name!("height") => {
                                        if let Ok(px_height) = attr.value.parse::<u32>() {
                                            size = Some(ImageSize::PxHeight(px_height));
                                        }
                                    }
                                    _ => {}
                                }
                            }
                            align = align.or_else(|| self.find_current_align());
                            for attr in tag.attrs {
                                if attr.name.local == local_name!("src") {
                                    let align = align.as_ref().unwrap_or(&Align::Left);
                                    let src = attr.value.to_string();
                                    let is_url =
                                        src.starts_with("http://") || src.starts_with("https://");
                                    let mut image = match self.image_cache.lock().unwrap().get(&src)
                                    {
                                        Some(image_data) if is_url => Image::from_image_data(
                                            image_data.clone(),
                                            self.hidpi_scale,
                                        )
                                        .with_align(*align),
                                        _ => Image::from_src(
                                            src.clone(),
                                            self.file_path.clone(),
                                            self.hidpi_scale,
                                            self.event_proxy.clone(),
                                        )
                                        .unwrap()
                                        .with_align(*align),
                                    };

                                    if let Some(link) = self.state.text_options.link.last() {
                                        image.set_link((*link).clone())
                                    }
                                    if let Some(size) = size {
                                        image = image.with_size(size);
                                    }

                                    if align == &Align::Left {
                                        if let Some((row, count)) = &mut self.state.inline_images {
                                            row.elements.push(Positioned::new(image));
                                            // Restart newline count
                                            *count = 1;
                                        } else {
                                            self.state.inline_images = Some((
                                                Row::new(
                                                    vec![Positioned::new(image)],
                                                    self.hidpi_scale,
                                                ),
                                                1,
                                            ));
                                        }
                                    } else {
                                        self.push_element(image);
                                        self.push_spacer();
                                    }
                                    break;
                                }
                            }
                        }
                        "div" | "p" => {
                            self.push_current_textbox();
                            let mut align = None;
                            for attr in tag.attrs {
                                if attr.name.local == local_name!("align")
                                    || attr.name.local == *"text-align"
                                {
                                    match attr.value.to_string().as_str() {
                                        "left" => align = Some(Align::Left),
                                        "center" => align = Some(Align::Center),
                                        "right" => align = Some(Align::Right),
                                        _ => {}
                                    }
                                }
                            }
                            if let Some(align) = align.or_else(|| self.find_current_align()) {
                                self.current_textbox.set_align(align);
                            }
                            self.state.element_stack.push(match tag_name.as_str() {
                                "div" => html::Element::Div(align),
                                "p" => html::Element::Paragraph(align),
                                _ => unreachable!("Arm matches on div and p"),
                            });
                        }
                        "em" | "i" => self.state.text_options.italic += 1,
                        "bold" | "strong" => self.state.text_options.bold += 1,
                        "code" => self.state.text_options.code += 1,
                        "li" => {
                            self.state.element_stack.push(html::Element::ListItem);
                        }
                        "ul" => {
                            self.push_current_textbox();
                            self.state.global_indent += DEFAULT_MARGIN / 2.;
                            self.state
                                .element_stack
                                .push(html::Element::List(html::List {
                                    list_type: html::ListType::Unordered,
                                }));
                        }
                        "ol" => {
                            let mut start_index = 1;
                            for attr in tag.attrs {
                                if attr.name.local == local_name!("start") {
                                    start_index = attr.value.parse::<usize>().unwrap();
                                    break;
                                }
                            }
                            self.push_current_textbox();
                            self.state.global_indent += DEFAULT_MARGIN / 2.;
                            self.state
                                .element_stack
                                .push(html::Element::List(html::List {
                                    list_type: html::ListType::Ordered(start_index),
                                }));
                        }
                        "h1" | "h2" | "h3" | "h4" | "h5" | "h6" => {
                            let mut align = None;
                            for attr in tag.attrs {
                                if attr.name.local == local_name!("align")
                                    || attr.name.local == *"text-align"
                                {
                                    match attr.value.to_string().as_str() {
                                        "left" => align = Some(Align::Left),
                                        "center" => align = Some(Align::Center),
                                        "right" => align = Some(Align::Right),
                                        _ => {}
                                    }
                                }
                            }
                            let header_type = match tag_name.as_str() {
                                "h1" => html::HeaderType::H1,
                                "h2" => html::HeaderType::H2,
                                "h3" => html::HeaderType::H3,
                                "h4" => html::HeaderType::H4,
                                "h5" => html::HeaderType::H5,
                                "h6" => html::HeaderType::H6,
                                _ => unreachable!(),
                            };
                            self.push_current_textbox();
                            self.push_spacer();
                            if let html::HeaderType::H1 = header_type {
                                self.state.text_options.underline += 1;
                            }
                            self.state
                                .element_stack
                                .push(html::Element::Header(html::Header { header_type, align }));
                            self.current_textbox.set_align(align.unwrap_or(Align::Left));
                        }
                        "pre" => {
                            self.push_current_textbox();
                            for Attribute { name, value } in &tag.attrs {
                                if &name.local == "style" {
                                    let style = value.to_string();
                                    if let Some(hex_str) = style
                                        .split(';')
                                        .find_map(|style| style.strip_prefix("background-color:#"))
                                    {
                                        if let Ok(mut hex) = u32::from_str_radix(hex_str, 16) {
                                            // HACK: override `inspired-github`'s background color.
                                            // It looks like this is made for an editor theme where
                                            // full white makes more sense for a background.
                                            // Default to github's background color instead;
                                            if hex == 0xffffff {
                                                hex = 0xf6f8fa;
                                            }
                                            let bg_color = native_color(hex, &self.surface_format);
                                            self.current_textbox
                                                .set_background_color(Some(bg_color));
                                        }
                                    }
                                }
                            }
                            self.state.text_options.pre_formatted += 1;
                            self.current_textbox.set_code_block(true);
                        }
                        "tr" => {
                            self.state
                                .element_stack
                                .push(html::Element::TableRow(Vec::new()));
                        }
                        // HACK: spans are only supported enough to get syntax highlighting in code
                        // blocks working
                        "span" => {
                            for Attribute { name, value } in &tag.attrs {
                                if &name.local == "style" {
                                    let styles = value.to_string();
<<<<<<< HEAD

=======
>>>>>>> ef8d5202
                                    for style in styles.split(';') {
                                        if let Some(hex_str) = style.strip_prefix("color:#") {
                                            if let Ok(hex) = u32::from_str_radix(hex_str, 16) {
                                                self.state.span_color =
                                                    native_color(hex, &self.surface_format);
                                            }
                                        } else if let Some(font_weight) =
                                            style.strip_prefix("font-weight:")
                                        {
<<<<<<< HEAD
                                            self.state.text_options.font_weight =
                                                html::FontWeight::new(font_weight);
                                        } else if let Some(font_style) =
                                            style.strip_prefix("font-style:")
                                        {
                                            self.state.text_options.font_style =
                                                html::FontStyle::new(font_style);
=======
                                            if font_weight == "bold" {
                                                self.state.span_weight = FontWeight::Bold
                                            }
>>>>>>> ef8d5202
                                        }
                                    }
                                }
                            }
                        }
                        "input" => {
                            for Attribute { name, value } in &tag.attrs {
                                if &name.local == "type" {
                                    let value = value.to_string();
                                    if value == "checkbox" {
                                        self.push_current_textbox();
                                        self.current_textbox.set_checkbox(Some(
                                            tag.attrs
                                                .iter()
                                                .any(|attr| &attr.name.local == "checked"),
                                        ));
                                        self.state.element_stack.push(html::Element::Input);
                                    }
                                }
                            }
                        }
                        "details" => {
                            self.push_current_textbox();
                            self.push_spacer();
                            let section = Section::new(None, vec![], self.hidpi_scale);
                            *section.hidden.borrow_mut() = true;
                            self.state
                                .element_stack
                                .push(html::Element::Details(section));
                        }
                        "summary" => {
                            self.push_current_textbox();
                            self.state.element_stack.push(html::Element::Summary);
                        }
                        "hr" => {
                            self.push_element(Spacer::new(5., true));
                        }
                        _ => {}
                    },
                    TagKind::EndTag => match tag_name.as_str() {
                        "ins" | "u" => self.state.text_options.underline -= 1,
                        "del" | "s" => self.state.text_options.strike_through -= 1,
                        "small" => self.state.text_options.small -= 1,
                        "th" => {
                            let mut table = None;
                            for element in self.state.element_stack.iter_mut().rev() {
                                if let html::Element::Table(ref mut html_table) = element {
                                    table = Some(html_table);
                                    break;
                                }
                            }
                            table.unwrap().push_header(self.current_textbox.clone());
                            self.current_textbox.texts.clear();
                            self.state.text_options.bold -= 1;
                        }
                        "td" => {
                            let table_row = self.state.element_stack.last_mut();
                            if let Some(html::Element::TableRow(ref mut row)) = table_row {
                                row.push(self.current_textbox.clone());
                            }
                            self.current_textbox.texts.clear();
                        }
                        "tr" => {
                            let table_row = self.state.element_stack.pop();
                            for element in self.state.element_stack.iter_mut().rev() {
                                if let html::Element::Table(ref mut table) = element {
                                    if let Some(html::Element::TableRow(row)) = table_row {
                                        if !row.is_empty() {
                                            table.push_row(row);
                                        }
                                        break;
                                    }
                                }
                            }
                            self.current_textbox.texts.clear();
                        }
                        "table" => {
                            if let Some(html::Element::Table(table)) =
                                self.state.element_stack.pop()
                            {
                                self.push_element(table);
                                self.push_spacer();
                            }
                        }
                        "a" => {
                            self.state.text_options.link.pop();
                        }
                        "code" => self.state.text_options.code -= 1,
                        "div" | "p" => {
                            self.push_current_textbox();
                            if tag_name == "p" {
                                self.push_spacer();
                            }
                            self.state.element_stack.pop();
                        }
                        "em" | "i" => self.state.text_options.italic -= 1,
                        "bold" | "strong" => self.state.text_options.bold -= 1,
                        "h1" | "h2" | "h3" | "h4" | "h5" | "h6" => {
                            if tag_name.as_str() == "h1" {
                                self.state.text_options.underline -= 1;
                            }
                            let mut anchor_name = "#".to_string();
                            for text in &self.current_textbox.texts {
                                for char in text.text.chars() {
                                    if char.is_whitespace() || char == '-' {
                                        anchor_name.push('-');
                                    } else if char.is_alphanumeric() {
                                        anchor_name.push(char.to_ascii_lowercase());
                                    }
                                }
                            }
                            self.current_textbox.set_anchor(Some(anchor_name));
                            self.push_current_textbox();
                            self.push_spacer();
                            self.state.element_stack.pop();
                        }
                        "li" => {
                            self.push_current_textbox();
                            self.state.element_stack.pop();
                        }
                        "input" => {
                            self.push_current_textbox();
                            self.state.element_stack.pop();
                        }
                        "ul" | "ol" => {
                            self.push_current_textbox();
                            self.state.global_indent -= DEFAULT_MARGIN / 2.;
                            self.state.element_stack.pop();
                            if self.state.global_indent == 0. {
                                self.push_spacer();
                            }
                        }
                        "pre" => {
                            self.push_current_textbox();
                            self.push_spacer();
                            self.state.text_options.pre_formatted -= 1;
                            self.current_textbox.set_code_block(false);
                        }
                        "blockquote" => {
                            self.push_current_textbox();
                            self.state.text_options.block_quote -= 1;
                            self.state.global_indent -= DEFAULT_MARGIN / 2.;
                            self.current_textbox.set_quote_block(None);
                            if self.state.global_indent == 0. {
                                self.push_spacer();
                            }
                        }
                        "span" => {
                            self.state.span_color =
                                native_color(self.theme.code_color, &self.surface_format);
<<<<<<< HEAD
                            self.state.text_options.font_weight = html::FontWeight::default();
                            self.state.text_options.font_style = html::FontStyle::default();
=======
                            self.state.span_weight = Default::default();
>>>>>>> ef8d5202
                        }
                        "details" => {
                            self.push_current_textbox();
                            if let Some(html::Element::Details(section)) =
                                self.state.element_stack.pop()
                            {
                                self.push_element(section);
                            }
                            self.push_spacer();
                        }
                        "summary" => {
                            for element in self.state.element_stack.iter_mut().rev() {
                                if let html::Element::Details(ref mut section) = element {
                                    *section.summary =
                                        Some(Positioned::new(self.current_textbox.clone()));
                                    self.current_textbox.texts.clear();
                                    break;
                                }
                            }
                            self.state.element_stack.pop();
                        }
                        _ => {}
                    },
                }
            }
            CharacterTokens(str) => {
                let mut str = str.to_string();
                if str == "\n" {
                    if self.state.text_options.pre_formatted >= 1 {
                        self.current_textbox.texts.push(Text::new(
                            "\n".to_string(),
                            self.hidpi_scale,
                            native_color(self.theme.text_color, &self.surface_format),
                        ));
                    }
                    if let Some(last_text) = self.current_textbox.texts.last() {
                        if let Some(last_char) = last_text.text.chars().last() {
                            if !last_char.is_whitespace() {
                                self.current_textbox.texts.push(Text::new(
                                    " ".to_string(),
                                    self.hidpi_scale,
                                    native_color(self.theme.text_color, &self.surface_format),
                                ));
                            }
                        }
                    }
                    if let Some((row, newline_counter)) = self.state.inline_images.take() {
                        if newline_counter == 0 {
                            self.push_element(row);
                            self.push_spacer();
                        } else {
                            self.state.inline_images = Some((row, newline_counter - 1));
                        }
                    }
                } else if str.trim().is_empty() && self.state.text_options.pre_formatted == 0 {
                    if let Some(last_text) = self.current_textbox.texts.last() {
                        if let Some(last_char) = last_text.text.chars().last() {
                            if !last_char.is_whitespace() {
                                self.current_textbox.texts.push(Text::new(
                                    " ".to_string(),
                                    self.hidpi_scale,
                                    native_color(self.theme.text_color, &self.surface_format),
                                ));
                            }
                        }
                    }
                } else {
                    if self.current_textbox.texts.is_empty()
                        && self.state.text_options.pre_formatted == 0
                    {
                        str = str.trim_start().to_owned();
                    }

                    let mut text = Text::new(
                        str,
                        self.hidpi_scale,
                        native_color(self.theme.text_color, &self.surface_format),
                    );
                    if let Some(html::Element::ListItem) = self.state.element_stack.last() {
                        let mut list = None;
                        for element in self.state.element_stack.iter_mut().rev() {
                            if let html::Element::List(html_list) = element {
                                list = Some(html_list);
                            }
                        }
                        let list = list.expect("List ended unexpectedly");

                        if self.current_textbox.texts.is_empty() {
                            if let html::List {
                                list_type: html::ListType::Ordered(index),
                                ..
                            } = list
                            {
                                self.current_textbox.texts.push(
                                    Text::new(
                                        format!("{}. ", index),
                                        self.hidpi_scale,
                                        native_color(self.theme.text_color, &self.surface_format),
                                    )
                                    .make_bold(true),
                                );
                                *index += 1;
                            } else if let html::List {
                                list_type: html::ListType::Unordered,
                                ..
                            } = list
                            {
                                self.current_textbox.texts.push(
                                    Text::new(
                                        "· ".to_string(),
                                        self.hidpi_scale,
                                        native_color(self.theme.text_color, &self.surface_format),
                                    )
                                    .make_bold(true),
                                )
                            }
                        }
                    }
                    if self.state.text_options.block_quote >= 1 {
                        self.current_textbox
                            .set_quote_block(Some(self.state.text_options.block_quote));
                    }
                    if self.state.text_options.code >= 1 {
                        text = text
                            .with_color(self.state.span_color)
                            .with_family(FamilyOwned::Monospace);
                        if self.state.span_weight == FontWeight::Bold {
                            text = text.make_bold(true);
                        }
                        //.with_size(18.)
                    }
                    for elem in self.state.element_stack.iter().rev() {
                        if let html::Element::Header(header) = elem {
                            self.current_textbox.font_size = header.header_type.text_size();
                            text = text.make_bold(true);
                            break;
                        }
                    }
                    if let Some(link) = self.state.text_options.link.last() {
                        text = text.with_link((*link).clone());
                        text = text
                            .with_color(native_color(self.theme.link_color, &self.surface_format));
                    }
                    if self.state.text_options.bold >= 1
                        || self.state.text_options.font_weight == html::FontWeight::Bold
                    {
                        text = text.make_bold(true);
                    }
                    if self.state.text_options.italic >= 1
                        || self.state.text_options.font_style == html::FontStyle::Italic
                    {
                        text = text.make_italic(true);
                    }
                    if self.state.text_options.underline >= 1 {
                        text = text.make_underlined(true);
                    }
                    if self.state.text_options.strike_through >= 1 {
                        text = text.make_striked(true);
                    }
                    if self.state.text_options.small >= 1 {
                        self.current_textbox.font_size = 12.;
                        //text = text.with_size(12.);
                        //FIXME
                    }
                    self.current_textbox.texts.push(text);
                }
            }
            EOFToken => {
                self.push_current_textbox();
                self.should_queue
                    .store(false, std::sync::atomic::Ordering::Relaxed);
                self.first_pass = false;
                self.window.request_redraw();
            }
            _ => {}
        }
        TokenSinkResult::Continue
    }
}<|MERGE_RESOLUTION|>--- conflicted
+++ resolved
@@ -77,38 +77,6 @@
         pub list_type: ListType,
     }
 
-    #[derive(Default, PartialEq, Eq)]
-    pub enum FontWeight {
-        Bold,
-        #[default]
-        Normal,
-    }
-
-    impl FontWeight {
-        pub fn new(s: &str) -> Self {
-            match s {
-                "bold" => Self::Bold,
-                _ => Self::default(),
-            }
-        }
-    }
-
-    #[derive(Default, PartialEq, Eq)]
-    pub enum FontStyle {
-        Italic,
-        #[default]
-        Normal,
-    }
-
-    impl FontStyle {
-        pub fn new(s: &str) -> Self {
-            match s {
-                "italic" => Self::Italic,
-                _ => Self::default(),
-            }
-        }
-    }
-
     // Represents the number of parent text option tags the current element is a child of
     #[derive(Default)]
     pub struct TextOptions {
@@ -120,8 +88,6 @@
         pub code: usize,
         pub pre_formatted: usize,
         pub block_quote: usize,
-        pub font_weight: FontWeight,
-        pub font_style: FontStyle,
         pub link: Vec<String>,
     }
 
@@ -139,11 +105,36 @@
     }
 }
 
-#[derive(Default, PartialEq)]
-enum FontWeight {
+#[derive(Default, PartialEq, Eq)]
+pub enum FontWeight {
     #[default]
     Normal,
     Bold,
+}
+
+impl FontWeight {
+    pub fn new(s: &str) -> Self {
+        match s {
+            "bold" => Self::Bold,
+            _ => Self::default(),
+        }
+    }
+}
+
+#[derive(Default, PartialEq, Eq)]
+pub enum FontStyle {
+    #[default]
+    Normal,
+    Italic,
+}
+
+impl FontStyle {
+    pub fn new(s: &str) -> Self {
+        match s {
+            "italic" => Self::Italic,
+            _ => Self::default(),
+        }
+    }
 }
 
 #[derive(Default)]
@@ -153,6 +144,7 @@
     text_options: html::TextOptions,
     span_color: [f32; 4],
     span_weight: FontWeight,
+    span_style: FontStyle,
     // Stores the row and a counter of newlines after each image
     inline_images: Option<(Row, usize)>,
 }
@@ -554,10 +546,6 @@
                             for Attribute { name, value } in &tag.attrs {
                                 if &name.local == "style" {
                                     let styles = value.to_string();
-<<<<<<< HEAD
-
-=======
->>>>>>> ef8d5202
                                     for style in styles.split(';') {
                                         if let Some(hex_str) = style.strip_prefix("color:#") {
                                             if let Ok(hex) = u32::from_str_radix(hex_str, 16) {
@@ -567,19 +555,11 @@
                                         } else if let Some(font_weight) =
                                             style.strip_prefix("font-weight:")
                                         {
-<<<<<<< HEAD
-                                            self.state.text_options.font_weight =
-                                                html::FontWeight::new(font_weight);
+                                            self.state.span_weight = FontWeight::new(font_weight);
                                         } else if let Some(font_style) =
                                             style.strip_prefix("font-style:")
                                         {
-                                            self.state.text_options.font_style =
-                                                html::FontStyle::new(font_style);
-=======
-                                            if font_weight == "bold" {
-                                                self.state.span_weight = FontWeight::Bold
-                                            }
->>>>>>> ef8d5202
+                                            self.state.span_style = FontStyle::new(font_style);
                                         }
                                     }
                                 }
@@ -730,12 +710,8 @@
                         "span" => {
                             self.state.span_color =
                                 native_color(self.theme.code_color, &self.surface_format);
-<<<<<<< HEAD
-                            self.state.text_options.font_weight = html::FontWeight::default();
-                            self.state.text_options.font_style = html::FontStyle::default();
-=======
-                            self.state.span_weight = Default::default();
->>>>>>> ef8d5202
+                            self.state.span_weight = FontWeight::default();
+                            self.state.span_style = FontStyle::default();
                         }
                         "details" => {
                             self.push_current_textbox();
@@ -880,12 +856,12 @@
                             .with_color(native_color(self.theme.link_color, &self.surface_format));
                     }
                     if self.state.text_options.bold >= 1
-                        || self.state.text_options.font_weight == html::FontWeight::Bold
+                        || self.state.span_weight == FontWeight::Bold
                     {
                         text = text.make_bold(true);
                     }
                     if self.state.text_options.italic >= 1
-                        || self.state.text_options.font_style == html::FontStyle::Italic
+                        || self.state.span_style == FontStyle::Italic
                     {
                         text = text.make_italic(true);
                     }
