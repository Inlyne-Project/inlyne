--- conflicted
+++ resolved
@@ -23,8 +23,6 @@
 type KeyHash = u64;
 type HashBuilder = twox_hash::RandomXxHashBuilder64;
 
-<<<<<<< HEAD
-=======
 pub struct TextBoxMeasure {
     pub textbox: Arc<TextBox>,
     pub text_cache: Arc<Mutex<TextCache>>,
@@ -60,7 +58,6 @@
     }
 }
 
->>>>>>> bba9ebbf
 #[derive(Clone)]
 pub struct TextBox {
     pub indent: f32,
