use crate::color::Theme;
use crate::fonts;
use crate::image::ImageRenderer;
use crate::opts::FontOptions;
use crate::positioner::{Positioned, Positioner, DEFAULT_MARGIN};
use crate::table::{TABLE_COL_GAP, TABLE_ROW_GAP};
use crate::utils::Rect;
use crate::{Element, InlyneEvent};
use anyhow::Ok;
use bytemuck::{Pod, Zeroable};
use lyon::geom::euclid::Point2D;
use lyon::geom::Box2D;
use lyon::tessellation::*;
use std::borrow::Cow;
use std::ops::Range;
use std::sync::Arc;
use wgpu::util::DeviceExt;
use wgpu::{util::StagingBelt, TextureFormat};
use wgpu::{BindGroup, Buffer, IndexFormat};
use wgpu_glyph::{GlyphBrush, GlyphBrushBuilder};
use winit::event_loop::EventLoopProxy;
use winit::window::Window;

#[repr(C)]
#[derive(Clone, Copy, Pod, Zeroable, Debug)]
pub struct Vertex {
    pub pos: [f32; 3],
    pub color: [f32; 4],
}

pub struct Renderer {
    pub config: wgpu::SurfaceConfiguration,
    pub surface: wgpu::Surface,
    pub device: wgpu::Device,
    pub render_pipeline: wgpu::RenderPipeline,
    pub queue: wgpu::Queue,
    pub glyph_brush: GlyphBrush<()>,
    pub staging_belt: StagingBelt,
    pub scroll_y: f32,
    pub lyon_buffer: VertexBuffers<Vertex, u16>,
    pub hidpi_scale: f32,
    pub image_renderer: ImageRenderer,
    pub eventloop_proxy: EventLoopProxy<InlyneEvent>,
    pub theme: Theme,
    pub selection: Option<((f32, f32), (f32, f32))>,
    pub selection_text: String,
    pub zoom: f32,
    pub positioner: Positioner,
}

impl Renderer {
    pub const fn screen_height(&self) -> f32 {
        self.positioner.screen_size.1
    }

    pub const fn screen_size(&self) -> (f32, f32) {
        self.positioner.screen_size
    }

    pub async fn new(
        window: &Window,
        eventloop_proxy: EventLoopProxy<InlyneEvent>,
        theme: Theme,
        hidpi_scale: f32,
        font_opts: FontOptions,
    ) -> anyhow::Result<Self> {
        let size = window.inner_size();
        let instance = wgpu::Instance::new(wgpu::Backends::all());
        let surface = unsafe { instance.create_surface(window) };
        let adapter = instance
            .request_adapter(&wgpu::RequestAdapterOptions {
                power_preference: wgpu::PowerPreference::default(),
                force_fallback_adapter: false,
                compatible_surface: Some(&surface),
            })
            .await
            .expect("Failed to find an appropriate adapter");

        let (device, queue) = adapter
            .request_device(
                &wgpu::DeviceDescriptor {
                    label: None,
                    features: wgpu::Features::empty(),
                    limits: wgpu::Limits::downlevel_webgl2_defaults()
                        .using_resolution(adapter.limits()),
                },
                None,
            )
            .await
            .expect("Failed to create device");

        let staging_belt = wgpu::util::StagingBelt::new(1024);

        let shader = device.create_shader_module(wgpu::ShaderModuleDescriptor {
            label: None,
            source: wgpu::ShaderSource::Wgsl(Cow::Borrowed(include_str!("shaders/shader.wgsl"))),
        });

        let pipeline_layout = device.create_pipeline_layout(&wgpu::PipelineLayoutDescriptor {
            label: None,
            bind_group_layouts: &[],
            push_constant_ranges: &[],
        });

        let supported_formats = surface.get_supported_formats(&adapter);
        let swapchain_format = if supported_formats.contains(&TextureFormat::Rgba16Float) {
            TextureFormat::Rgba16Float
        } else {
            supported_formats[0]
        };

        let vertex_buffers = [wgpu::VertexBufferLayout {
            array_stride: std::mem::size_of::<Vertex>() as wgpu::BufferAddress,
            step_mode: wgpu::VertexStepMode::Vertex,
            attributes: &wgpu::vertex_attr_array![0 => Float32x3, 1 => Float32x3],
        }];

        let render_pipeline = device.create_render_pipeline(&wgpu::RenderPipelineDescriptor {
            label: None,
            layout: Some(&pipeline_layout),
            vertex: wgpu::VertexState {
                module: &shader,
                entry_point: "vs_main",
                buffers: &vertex_buffers,
            },
            fragment: Some(wgpu::FragmentState {
                module: &shader,
                entry_point: "fs_main",
                targets: &[Some(swapchain_format.into())],
            }),
            primitive: wgpu::PrimitiveState::default(),
            depth_stencil: None,
            multisample: wgpu::MultisampleState::default(),
            multiview: None,
        });

        let config = wgpu::SurfaceConfiguration {
            usage: wgpu::TextureUsages::RENDER_ATTACHMENT,
            format: swapchain_format,
            width: size.width,
            height: size.height,
            present_mode: wgpu::PresentMode::Fifo,
        };

        surface.configure(&device, &config);
        let image_renderer = ImageRenderer::new(&device, &swapchain_format);

<<<<<<< HEAD
        let glyph_brush = GlyphBrushBuilder::using_fonts(fonts::get_fonts(&font_opts)?)
=======
        let glyph_brush = GlyphBrushBuilder::using_fonts(fonts::get_fonts(font_opts)?)
            .draw_cache_position_tolerance(0.5)
>>>>>>> e31bbb25
            .build(&device, swapchain_format);

        let lyon_buffer: VertexBuffers<Vertex, u16> = VertexBuffers::new();

        let positioner = Positioner::new(window.inner_size().into(), hidpi_scale);
        Ok(Self {
            config,
            surface,
            device,
            render_pipeline,
            queue,
            glyph_brush,
            staging_belt,
            scroll_y: 0.,
            lyon_buffer,
            hidpi_scale,
            zoom: 1.,
            image_renderer,
            eventloop_proxy,
            theme,
            selection: None,
            selection_text: String::new(),
            positioner,
        })
    }

    fn draw_scrollbar(&mut self) -> u32 {
        let screen_height = self.screen_height();
        let screen_width = self.config.width as f32;
        let top = if screen_height < self.positioner.reserved_height {
            1. - (self.scroll_y / (self.positioner.reserved_height - screen_height)
                * (1. - (screen_height / self.positioner.reserved_height)))
                * 2.
        } else {
            1.
        };
        let bottom = if screen_height < self.positioner.reserved_height {
            top - ((screen_height / self.positioner.reserved_height) * 2.)
        } else {
            top - 2.
        };
        let mut fill_tessellator = FillTessellator::new();

        {
            fill_tessellator
                .tessellate_rectangle(
                    &Box2D::new(
                        Point2D::from((1. - 50. / screen_width, top)),
                        Point2D::from((1.0, bottom)),
                    ),
                    &FillOptions::default(),
                    &mut BuffersBuilder::new(&mut self.lyon_buffer, |vertex: FillVertex| Vertex {
                        pos: [vertex.position().x, vertex.position().y, 0.0],
                        color: [0.3, 0.3, 0.3, 1.0],
                    }),
                )
                .unwrap();
        }

        self.lyon_buffer.indices.len() as u32
    }

    fn render_elements(
        &mut self,
        elements: &[Positioned<Element>],
    ) -> anyhow::Result<Vec<Range<u32>>> {
        let mut indice_ranges = Vec::new();
        let mut _prev_indice_num = 0;
        let screen_size = self.screen_size();
        for element in elements.iter() {
            let Rect { pos, size, max: _ } =
                element.bounds.as_ref().expect("Element not positioned");
            let scrolled_pos = (pos.0, pos.1 - self.scroll_y);
            // Dont render off screen elements
            // FIX ME
            if self.selection.is_none() {
                if scrolled_pos.1 + size.1 <= 0. {
                    continue;
                } else if scrolled_pos.1 >= screen_size.1 {
                    break;
                }
            }

            match &element.inner {
                Element::TextBox(text_box) => {
                    let bounds = (screen_size.0 - pos.0 - DEFAULT_MARGIN, f32::INFINITY);
                    self.glyph_brush
                        .queue(&text_box.glyph_section(*pos, bounds, self.zoom));
                    if text_box.is_code_block || text_box.is_quote_block.is_some() {
                        let color = if let Some(bg_color) = text_box.background_color {
                            bg_color
                        } else if text_box.is_code_block {
                            self.theme.code_block_color
                        } else {
                            self.theme.quote_block_color
                        };

                        let mut min = (
                            (scrolled_pos.0 - 10.).max(DEFAULT_MARGIN - 10.),
                            scrolled_pos.1,
                        );
                        let max = (
                            (min.0 + bounds.0 + 10.).max(DEFAULT_MARGIN - 10.),
                            min.1 + size.1 + 5. * self.hidpi_scale * self.zoom,
                        );
                        if let Some(nest) = text_box.is_quote_block {
                            min.0 -= (nest - 1) as f32 * DEFAULT_MARGIN / 2.;
                        }
                        indice_ranges
                            .push(self.draw_rectangle(Rect::from_min_max(min, max), color)?);
                    }
                    if let Some(nest) = text_box.is_quote_block {
                        for n in 0..nest {
                            let nest_indent = n as f32 * DEFAULT_MARGIN / 2.;
                            let min = (
                                (scrolled_pos.0 - 10. - 5. * self.hidpi_scale * self.zoom - nest_indent)
                                    .min(screen_size.0 - DEFAULT_MARGIN),
                                scrolled_pos.1,
                            );
                            let max = (
                                (scrolled_pos.0 - 10. - nest_indent)
                                    .min(screen_size.0 - DEFAULT_MARGIN),
                                min.1 + size.1 + 5. * self.hidpi_scale * self.zoom,
                            );
                            indice_ranges.push(self.draw_rectangle(
                                Rect::from_min_max(min, max),
                                self.theme.select_color,
                            )?);
                        }
                    }
                    if let Some(ref lines) = text_box.render_lines(
                        &mut self.glyph_brush,
                        scrolled_pos,
                        bounds,
                        self.zoom,
                    ) {
                        for line in lines {
                            let min = (
                                line.0 .0.min(screen_size.0 - DEFAULT_MARGIN).max(pos.0),
                                line.0 .1,
                            );
                            let max = (
                                line.1 .0.min(screen_size.0 - DEFAULT_MARGIN).max(pos.0),
                                line.1 .1 + 2. * self.hidpi_scale * self.zoom,
                            );
                            indice_ranges.push(self.draw_rectangle(
                                Rect::from_min_max(min, max),
                                self.theme.text_color,
                            )?);
                        }
                    }
                    if let Some(selection) = self.selection {
                        let (selection_rects, selection_text) = text_box.render_selection(
                            &mut self.glyph_brush,
                            *pos,
                            bounds,
                            self.zoom,
                            selection,
                        );
                        self.selection_text.push_str(&selection_text);
                        for rect in selection_rects {
                            indice_ranges.push(self.draw_rectangle(
                                Rect::from_min_max(
                                    (rect.pos.0, rect.pos.1 - self.scroll_y),
                                    (rect.max.0, rect.max.1 - self.scroll_y),
                                ),
                                self.theme.select_color,
                            )?);
                        }
                    }
                }
                Element::Table(table) => {
                    let row_heights = table.row_heights(
                        &mut self.glyph_brush,
                        *pos,
                        (screen_size.0 - pos.0 - DEFAULT_MARGIN, f32::INFINITY),
                        self.zoom,
                    );
                    let column_widths = table.column_widths(
                        &mut self.glyph_brush,
                        *pos,
                        (screen_size.0 - pos.0 - DEFAULT_MARGIN, f32::INFINITY),
                        self.zoom,
                    );
                    let mut x = 0.;
                    let mut y = 0.;

                    let header_height = row_heights.first().unwrap();
                    for (col, width) in column_widths.iter().enumerate() {
                        let text_box = table.headers.get(col).unwrap();
                        let bounds = (
                            (screen_size.0 - pos.0 - x - DEFAULT_MARGIN)
                                .min(screen_size.0 - DEFAULT_MARGIN),
                            f32::INFINITY,
                        );
                        self.glyph_brush.queue(&text_box.glyph_section(
                            (pos.0 + x, pos.1 + y),
                            bounds,
                            self.zoom,
                        ));
                        if let Some(selection) = self.selection {
                            let (selection_rects, selection_text) = text_box.render_selection(
                                &mut self.glyph_brush,
                                (pos.0 + x, pos.1 + y),
                                bounds,
                                self.zoom,
                                selection,
                            );
                            self.selection_text.push_str(&selection_text);
                            for rect in selection_rects {
                                indice_ranges.push(self.draw_rectangle(
                                    Rect::from_min_max(
                                        (rect.pos.0, rect.pos.1 - self.scroll_y),
                                        (rect.max.0, rect.max.1 - self.scroll_y),
                                    ),
                                    self.theme.select_color,
                                )?);
                            }
                        }
                        x += width + TABLE_COL_GAP;
                    }
                    y += header_height + (TABLE_ROW_GAP / 2.);
                    {
                        let min = (
                            scrolled_pos.0.min(screen_size.0 - DEFAULT_MARGIN),
                            scrolled_pos.1 + y,
                        );
                        let max = (
                            (scrolled_pos.0 + x)
                                .max(scrolled_pos.0)
                                .min(screen_size.0 - DEFAULT_MARGIN),
                            scrolled_pos.1 + y + 3. * self.hidpi_scale * self.zoom,
                        );
                        indice_ranges.push(
                            self.draw_rectangle(
                                Rect::from_min_max(min, max),
                                self.theme.text_color,
                            )?,
                        );
                    }

                    y += TABLE_ROW_GAP / 2.;
                    for (row, height) in row_heights.iter().skip(1).enumerate() {
                        let mut x = 0.;
                        for (col, width) in column_widths.iter().enumerate() {
                            if let Some(row) = table.rows.get(row) {
                                if let Some(text_box) = row.get(col) {
                                    let bounds =
                                        (screen_size.0 - pos.0 - x - DEFAULT_MARGIN, f32::INFINITY);
                                    self.glyph_brush.queue(&text_box.glyph_section(
                                        (pos.0 + x, pos.1 + y),
                                        bounds,
                                        self.zoom,
                                    ));

                                    if let Some(selection) = self.selection {
                                        let (selection_rects, selection_text) = text_box
                                            .render_selection(
                                                &mut self.glyph_brush,
                                                (pos.0 + x, pos.1 + y),
                                                bounds,
                                                self.zoom,
                                                selection,
                                            );
                                        self.selection_text.push_str(&selection_text);
                                        for rect in selection_rects {
                                            indice_ranges.push(self.draw_rectangle(
                                                Rect::from_min_max(
                                                    (rect.pos.0, rect.pos.1 - self.scroll_y),
                                                    (rect.max.0, rect.max.1 - self.scroll_y),
                                                ),
                                                self.theme.select_color,
                                            )?);
                                        }
                                    }
                                }
                            }
                            x += width + TABLE_COL_GAP;
                        }
                        y += height + (TABLE_COL_GAP / 2.);
                        {
                            let min = (
                                scrolled_pos.0.min(screen_size.0 - DEFAULT_MARGIN),
                                scrolled_pos.1 + y,
                            );
                            let max = (
                                (scrolled_pos.0 + x)
                                    .max(scrolled_pos.0)
                                    .min(screen_size.0 - DEFAULT_MARGIN),
                                scrolled_pos.1 + y + 3. * self.hidpi_scale * self.zoom,
                            );
                            let color = self.theme.code_block_color;
                            indice_ranges
                                .push(self.draw_rectangle(Rect::from_min_max(min, max), color)?);
                        }
                        y += TABLE_ROW_GAP / 2.;
                    }
                }
                Element::Image(_) => {}
                Element::Spacer(_) => {}
            }
        }

        indice_ranges.push(_prev_indice_num..self.draw_scrollbar());
        Ok(indice_ranges)
    }

    fn draw_rectangle(&mut self, rect: Rect, color: [f32; 4]) -> anyhow::Result<Range<u32>> {
        let prev_indice_num = self.lyon_buffer.indices.len() as u32;
        let min = point(rect.pos.0, rect.pos.1, self.screen_size());
        let max = point(rect.max.0, rect.max.1, self.screen_size());
        let mut fill_tessellator = FillTessellator::new();
        fill_tessellator.tessellate_rectangle(
            &Box2D::new(Point2D::from(min), Point2D::from(max)),
            &FillOptions::default(),
            &mut BuffersBuilder::new(&mut self.lyon_buffer, |vertex: FillVertex| Vertex {
                pos: [vertex.position().x, vertex.position().y, 0.0],
                color,
            }),
        )?;
        Ok(prev_indice_num..self.lyon_buffer.indices.len() as u32)
    }

    fn image_bindgroups(
        &mut self,
        elements: &mut [Positioned<Element>],
    ) -> Vec<(Arc<BindGroup>, Buffer)> {
        let screen_size = self.screen_size();
        let mut bind_groups = Vec::new();
        for element in elements.iter_mut() {
            let Rect { pos, size, max } = element.bounds.as_ref().unwrap();
            let pos = (pos.0, pos.1 - self.scroll_y);
            if max.1 <= 0. {
                continue;
            } else if pos.1 >= screen_size.1 {
                break;
            }
            if let Element::Image(ref mut image) = &mut element.inner {
                if image.bind_group.is_none() {
                    image.create_bind_group(
                        &self.device,
                        &self.queue,
                        &self.image_renderer.sampler,
                        &self.image_renderer.bindgroup_layout,
                    );
                }
                if let Some(ref bind_group) = image.bind_group {
                    let vertex_buf =
                        ImageRenderer::vertex_buf(&self.device, pos, *size, screen_size);
                    bind_groups.push((bind_group.clone(), vertex_buf));
                }
            }
        }
        bind_groups
    }

    pub fn redraw(&mut self, elements: &mut [Positioned<Element>]) -> anyhow::Result<()> {
        let frame = self
            .surface
            .get_current_texture()
            .expect("Failed to acquire next swap chain texture");
        let view = frame
            .texture
            .create_view(&wgpu::TextureViewDescriptor::default());
        let mut encoder = self
            .device
            .create_command_encoder(&wgpu::CommandEncoderDescriptor { label: None });

        // Prepare and render elements that use lyon
        self.lyon_buffer.indices.clear();
        self.lyon_buffer.vertices.clear();
        self.selection_text = String::new();
        let indice_ranges = self.render_elements(elements)?;
        let vertex_buf = self
            .device
            .create_buffer_init(&wgpu::util::BufferInitDescriptor {
                label: Some("Vertex Buffer"),
                contents: bytemuck::cast_slice(&self.lyon_buffer.vertices),
                usage: wgpu::BufferUsages::VERTEX,
            });
        let index_buffer = self
            .device
            .create_buffer_init(&wgpu::util::BufferInitDescriptor {
                label: Some("Index Buffer"),
                contents: bytemuck::cast_slice(&self.lyon_buffer.indices),
                usage: wgpu::BufferUsages::INDEX,
            });

        // Prepare image bind groups for drawing
        let image_bindgroups = self.image_bindgroups(elements);

        {
            let mut rpass = encoder.begin_render_pass(&wgpu::RenderPassDescriptor {
                label: None,
                color_attachments: &[Some(wgpu::RenderPassColorAttachment {
                    view: &view,
                    resolve_target: None,
                    ops: wgpu::Operations {
                        load: wgpu::LoadOp::Clear(self.theme.background_color),
                        store: true,
                    },
                })],
                depth_stencil_attachment: None,
            });

            // Draw lyon elements
            rpass.set_pipeline(&self.render_pipeline);
            rpass.set_vertex_buffer(0, vertex_buf.slice(..));
            rpass.set_index_buffer(index_buffer.slice(..), wgpu::IndexFormat::Uint16);
            for range in indice_ranges {
                rpass.draw_indexed(range, 0, 0..1);
            }

            // Draw images
            rpass.set_pipeline(&self.image_renderer.render_pipeline);
            rpass.set_index_buffer(self.image_renderer.index_buf.slice(..), IndexFormat::Uint16);
            for (bindgroup, vertex_buf) in image_bindgroups.iter() {
                rpass.set_bind_group(0, bindgroup, &[]);
                rpass.set_vertex_buffer(0, vertex_buf.slice(..));
                rpass.draw_indexed(0..6, 0, 0..1);
            }
        }

        let screen_size = self.screen_size();

        // Draw wgpu brush elements
        self.glyph_brush
            .draw_queued_with_transform(
                &self.device,
                &mut self.staging_belt,
                &mut encoder,
                &view,
                [
                    2.0 / screen_size.0,
                    0.0,
                    0.0,
                    0.0,
                    0.0,
                    -2.0 / screen_size.1,
                    0.0,
                    0.0,
                    0.0,
                    0.0,
                    1.0,
                    0.0,
                    -1.0,
                    1.0 + (self.scroll_y * 2. / (screen_size.1)),
                    0.0,
                    1.0,
                ],
            )
            .expect("Draw queued");

        self.staging_belt.finish();
        self.queue.submit(Some(encoder.finish()));
        frame.present();

        self.staging_belt.recall();
        Ok(())
    }

    pub fn reposition(&mut self, elements: &mut [Positioned<Element>]) {
        self.positioner
            .reposition(&mut self.glyph_brush, elements, self.zoom);
    }

    pub fn set_scroll_y(&mut self, scroll_y: f32) {
        if self.positioner.reserved_height > self.screen_height() {
            self.scroll_y = scroll_y
                .max(0.)
                .min(self.positioner.reserved_height - self.screen_height());
        }
    }
}

// Translates points from pixel coordinates to wgpu coordinates
pub fn point(x: f32, y: f32, screen: (f32, f32)) -> [f32; 2] {
    let scale_x = 2. / screen.0;
    let scale_y = 2. / screen.1;
    let new_x = -1. + (x * scale_x);
    let new_y = 1. - (y * scale_y);
    [new_x, new_y]
}<|MERGE_RESOLUTION|>--- conflicted
+++ resolved
@@ -145,12 +145,8 @@
         surface.configure(&device, &config);
         let image_renderer = ImageRenderer::new(&device, &swapchain_format);
 
-<<<<<<< HEAD
         let glyph_brush = GlyphBrushBuilder::using_fonts(fonts::get_fonts(&font_opts)?)
-=======
-        let glyph_brush = GlyphBrushBuilder::using_fonts(fonts::get_fonts(font_opts)?)
             .draw_cache_position_tolerance(0.5)
->>>>>>> e31bbb25
             .build(&device, swapchain_format);
 
         let lyon_buffer: VertexBuffers<Vertex, u16> = VertexBuffers::new();
@@ -266,7 +262,10 @@
                         for n in 0..nest {
                             let nest_indent = n as f32 * DEFAULT_MARGIN / 2.;
                             let min = (
-                                (scrolled_pos.0 - 10. - 5. * self.hidpi_scale * self.zoom - nest_indent)
+                                (scrolled_pos.0
+                                    - 10.
+                                    - 5. * self.hidpi_scale * self.zoom
+                                    - nest_indent)
                                     .min(screen_size.0 - DEFAULT_MARGIN),
                                 scrolled_pos.1,
                             );
