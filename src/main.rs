pub mod color;
pub mod fonts;
pub mod image;
pub mod interpreter;
pub mod opts;
pub mod positioner;
pub mod renderer;
pub mod table;
pub mod text;
pub mod utils;

use crate::image::Image;
use crate::interpreter::HtmlInterpreter;
use crate::opts::FontOptions;
use crate::opts::Opts;
use crate::table::Table;
use crate::text::Text;

use color::Theme;
<<<<<<< HEAD
use renderer::Positioned;
use renderer::{Renderer, Spacer};
=======
use positioner::Positioned;
use positioner::Spacer;
use positioner::DEFAULT_MARGIN;
use positioner::DEFAULT_PADDING;
use renderer::Renderer;
>>>>>>> 0b1d6aa6
use utils::Rect;

use anyhow::Context;
use copypasta::{ClipboardContext, ClipboardProvider};
use text::TextBox;
use winit::event::ModifiersState;
use winit::event::VirtualKeyCode;
use winit::event::{ElementState, MouseButton};
use winit::{
    event::{Event, MouseScrollDelta, WindowEvent},
    event_loop::{ControlFlow, EventLoop},
    window::{CursorIcon, Window},
};

use std::collections::VecDeque;
use std::sync::Arc;
use std::sync::Mutex;

#[derive(Debug)]
pub enum InlyneEvent {
    Reposition,
}

pub enum Hoverable<'a> {
    Image(&'a Image),
    Text(&'a Text),
}

pub enum Element {
    TextBox(TextBox),
    Spacer(Spacer),
    Image(Image),
    Table(Table),
}

impl From<Image> for Element {
    fn from(image: Image) -> Self {
        Element::Image(image)
    }
}

impl From<Spacer> for Element {
    fn from(spacer: Spacer) -> Self {
        Element::Spacer(spacer)
    }
}

impl From<TextBox> for Element {
    fn from(text_box: TextBox) -> Self {
        Element::TextBox(text_box)
    }
}

impl From<Table> for Element {
    fn from(table: Table) -> Self {
        Element::Table(table)
    }
}

pub struct Inlyne {
    window: Arc<Window>,
    event_loop: EventLoop<InlyneEvent>,
    renderer: Renderer,
    element_queue: Arc<Mutex<VecDeque<Element>>>,
    clipboard: ClipboardContext,
    elements: Vec<Positioned<Element>>,
}

impl Inlyne {
    pub async fn new(
        theme: Theme,
        scale: Option<f32>,
        font_opts: FontOptions,
    ) -> anyhow::Result<Self> {
        let event_loop = EventLoop::<InlyneEvent>::with_user_event();
        let window = Arc::new(Window::new(&event_loop).unwrap());
        window.set_title("Inlyne");
        let renderer = Renderer::new(
            &window,
            event_loop.create_proxy(),
            theme,
            scale.unwrap_or(window.scale_factor() as f32),
            font_opts,
        )
        .await?;
        let clipboard = ClipboardContext::new().unwrap();

        Ok(Self {
            window,
            event_loop,
            renderer,
            element_queue: Arc::new(Mutex::new(VecDeque::new())),
            clipboard,
            elements: Vec::new(),
        })
    }

    pub fn run(mut self) {
        let mut scrollbar_held = false;
        let mut mouse_down = false;
        let mut modifiers = ModifiersState::empty();
<<<<<<< HEAD
        let mut last_loc = (0.0, 0.0);
=======
        let event_loop_proxy = self.event_loop.create_proxy();
>>>>>>> 0b1d6aa6
        self.event_loop.run(move |event, _, control_flow| {
            *control_flow = ControlFlow::Wait;
            match event {
                Event::UserEvent(inlyne_event) => match inlyne_event {
                    InlyneEvent::Reposition => {
                        self.renderer.reposition(&mut self.elements);
                        self.window.request_redraw()
                    }
                },
                Event::WindowEvent {
                    event: WindowEvent::Resized(size),
                    ..
                } => {
                    self.renderer.config.width = size.width;
                    self.renderer.config.height = size.height;
                    self.renderer.positioner.screen_size = size.into();
                    self.renderer
                        .surface
                        .configure(&self.renderer.device, &self.renderer.config);
                    self.renderer.reposition(&mut self.elements);
                    self.window.request_redraw();
                }
                Event::RedrawRequested(_) => {
                    let queue = {
                        self.element_queue
                            .try_lock()
                            .map(|mut queue| queue.drain(..).collect::<Vec<Element>>())
                    };
                    if let Ok(queue) = queue {
                        for mut element in queue {
                            // Adds callback for when image is loaded to reposition and redraw
                            if let Element::Image(ref mut image) = element {
                                image.add_callback(event_loop_proxy.clone());
                            }
                            // Position element and add it to elements
                            let mut positioned_element = Positioned::new(element);
                            self.renderer.positioner.position(
                                &mut self.renderer.glyph_brush,
                                &mut positioned_element,
                                self.renderer.zoom,
                            );
                            self.renderer.positioner.reserved_height +=
                                DEFAULT_PADDING * self.renderer.hidpi_scale * self.renderer.zoom
                                    + positioned_element
                                        .bounds
                                        .as_ref()
                                        .expect("already positioned")
                                        .size
                                        .1;
                            self.elements.push(positioned_element);
                        }
                    }
                    self.renderer
                        .redraw(&mut self.elements)
                        .with_context(|| "Renderer failed to redraw the screen")
                        .unwrap();
                }
                Event::WindowEvent { event, .. } => match event {
                    WindowEvent::CloseRequested => *control_flow = ControlFlow::Exit,
                    WindowEvent::MouseWheel { delta, .. } => {
                        let y_pixel_shift = match delta {
                            MouseScrollDelta::PixelDelta(pos) => {
                                pos.y as f32 * self.renderer.hidpi_scale * self.renderer.zoom
                            }
                            // Arbitrarily pick x30 as the number of pixels to shift per line
                            MouseScrollDelta::LineDelta(_, y_delta) => {
                                y_delta as f32
                                    * 32.0
                                    * self.renderer.hidpi_scale
                                    * self.renderer.zoom
                            }
                        };

                        self.renderer
                            .set_scroll_y(self.renderer.scroll_y - y_pixel_shift);
                        self.window.request_redraw();
                    }
                    WindowEvent::CursorMoved { position, .. } => {
                        let screen_size = self.renderer.screen_size();
                        let loc = (
                            position.x as f32,
                            position.y as f32 + self.renderer.scroll_y,
                        );
<<<<<<< HEAD
                        last_loc = loc;

                        let cursor_icon = if let Some(hoverable) = Self::find_hoverable(
                            &self.renderer.elements,
                            &mut self.renderer.glyph_brush,
                            loc,
                            screen_size,
                            self.renderer.zoom,
                        ) {
                            match hoverable {
                                Hoverable::Image(Image { is_link: None, .. }) => {
                                    CursorIcon::Default
=======
                        for element in self.elements.iter() {
                            if element.contains(loc) {
                                match &element.inner {
                                    Element::TextBox(ref text_box) => {
                                        let bounds = element.bounds.as_ref().unwrap();
                                        let hover_info = text_box.hovering_over(
                                            &self.renderer.positioner.anchors,
                                            &mut self.renderer.glyph_brush,
                                            loc,
                                            bounds.pos,
                                            (
                                                screen_size.0 - bounds.pos.0 - DEFAULT_MARGIN,
                                                screen_size.1,
                                            ),
                                            self.renderer.zoom,
                                            click_scheduled,
                                        );
                                        self.window.set_cursor_icon(hover_info.cursor_icon);
                                        if let Some(jump_pos) = hover_info.jump {
                                            jumped = true;
                                            self.renderer.set_scroll_y(jump_pos);
                                            self.window.request_redraw();
                                        }
                                        over_link = true;
                                        break;
                                    }
                                    Element::Table(ref table) => {
                                        let bounds = element.bounds.as_ref().unwrap();
                                        let hover_info = table.hovering_over(
                                            &self.renderer.positioner.anchors,
                                            &mut self.renderer.glyph_brush,
                                            loc,
                                            bounds.pos,
                                            (
                                                screen_size.0 - bounds.pos.0 - DEFAULT_MARGIN,
                                                screen_size.1,
                                            ),
                                            self.renderer.zoom,
                                            click_scheduled,
                                        );
                                        self.window.set_cursor_icon(hover_info.cursor_icon);
                                        if let Some(jump_pos) = hover_info.jump {
                                            jumped = true;
                                            self.renderer.set_scroll_y(jump_pos);
                                            self.window.request_redraw();
                                        }
                                        over_link = true;
                                        break;
                                    }
                                    Element::Image(image) => {
                                        if let Some(ref link) = image.is_link {
                                            if click_scheduled && open::that(link).is_err() {
                                                eprintln!("Could not open link");
                                            }
                                            self.window.set_cursor_icon(CursorIcon::Hand);
                                            over_link = true;
                                        }
                                    }
                                    _ => {}
>>>>>>> 0b1d6aa6
                                }
                                Hoverable::Text(Text { link: None, .. }) => CursorIcon::Text,
                                _some_link => CursorIcon::Hand,
                            }
                        } else {
                            CursorIcon::Default
                        };
                        self.window.set_cursor_icon(cursor_icon);

                        if scrollbar_held
                            || (Rect::new((screen_size.0 - 25., 0.), (25., screen_size.1))
                                .contains(position.into())
                                && mouse_down)
                        {
                            let target_scroll = ((position.y as f32 / screen_size.1)
                                * self.renderer.positioner.reserved_height)
                                - (screen_size.1 / self.renderer.positioner.reserved_height
                                    * screen_size.1);
                            self.renderer.set_scroll_y(target_scroll);
                            self.window.request_redraw();
                            if !scrollbar_held {
                                scrollbar_held = true;
                            }
                        } else if self.renderer.selection.is_none() {
                            self.renderer.selection = Some((loc, loc));
                        } else if let Some(selection) = &mut self.renderer.selection {
                            if mouse_down {
                                selection.1 = loc;
                                self.window.request_redraw();
                            }
                        }
                    }
                    WindowEvent::MouseInput {
                        state,
                        button: MouseButton::Left,
                        ..
                    } => match state {
                        ElementState::Pressed => {
<<<<<<< HEAD
                            // Try to click a link
                            let screen_size = self.renderer.screen_size();
                            if let Some(hoverable) = Self::find_hoverable(
                                &self.renderer.elements,
                                &mut self.renderer.glyph_brush,
                                last_loc,
                                screen_size,
                                self.renderer.zoom,
                            ) {
                                let maybe_link = match hoverable {
                                    Hoverable::Image(Image { is_link, .. }) => is_link,
                                    Hoverable::Text(Text { link, .. }) => link,
                                };

                                if let Some(link) = maybe_link {
                                    if open::that(link).is_err() {
                                        if let Some(anchor_pos) = self.renderer.anchors.get(link) {
                                            self.renderer.set_scroll_y(*anchor_pos);
                                            self.window.request_redraw();
                                            self.window.set_cursor_icon(CursorIcon::Default);
                                        }
                                    }
                                }
                            }

                            self.renderer.selection = None;
                            mouse_down = true;
                            self.window.request_redraw();
=======
                            if self.renderer.selection.is_some() {
                                self.renderer.selection = None;
                                self.window.request_redraw();
                            }
                            mouse_down = true;
                            click_scheduled = true;
>>>>>>> 0b1d6aa6
                        }
                        ElementState::Released => {
                            scrollbar_held = false;
                            mouse_down = false;
                        }
                    },
                    WindowEvent::ModifiersChanged(modifier_state) => modifiers = modifier_state,
                    WindowEvent::KeyboardInput { input, .. } => {
                        if let ElementState::Pressed = input.state {
                            match input.virtual_keycode {
                                Some(VirtualKeyCode::C) => {
                                    let copy = (cfg!(target_os = "macos") && modifiers.logo())
                                        || (!cfg!(target_os = "macos") && modifiers.ctrl());
                                    if copy {
                                        self.clipboard
                                            .set_contents(
                                                self.renderer.selection_text.trim().to_owned(),
                                            )
                                            .unwrap()
                                    }
                                }
                                Some(VirtualKeyCode::Equals) => {
                                    let zoom = ((cfg!(target_os = "macos") && modifiers.logo())
                                        || (!cfg!(target_os = "macos") && modifiers.ctrl()))
                                        && modifiers.shift();
                                    if zoom {
                                        self.renderer.zoom *= 1.1;
                                        self.renderer.reposition(&mut self.elements);
                                        self.renderer.set_scroll_y(self.renderer.scroll_y);
                                        self.window.request_redraw();
                                    }
                                }
                                Some(VirtualKeyCode::Minus) => {
                                    let zoom = ((cfg!(target_os = "macos") && modifiers.logo())
                                        || (!cfg!(target_os = "macos") && modifiers.ctrl()))
                                        && modifiers.shift();
                                    if zoom {
                                        self.renderer.zoom *= 0.9;
                                        self.renderer.reposition(&mut self.elements);
                                        self.renderer.set_scroll_y(self.renderer.scroll_y);
                                        self.window.request_redraw();
                                    }
                                }
                                _ => {}
                            }
                        }
                    }
                    _ => {}
                },
                _ => {}
            }
        });
    }

    fn find_hoverable<'a, T: wgpu_glyph::GlyphCruncher>(
        elements: &'a [Positioned<Element>],
        glyph_brush: &'a mut T,
        loc: (f32, f32),
        screen_size: (f32, f32),
        zoom: f32,
    ) -> Option<Hoverable<'a>> {
        let screen_pos = |screen_size: (f32, f32), bounds_offset: f32| {
            (
                screen_size.0 - bounds_offset - renderer::DEFAULT_MARGIN,
                screen_size.1,
            )
        };

        elements
            .iter()
            .find(|&e| e.contains(loc) && !matches!(e.deref(), Element::Spacer(_)))
            .and_then(|element| match element.deref() {
                Element::TextBox(text_box) => {
                    let bounds = element.bounds.as_ref().unwrap();
                    text_box
                        .find_hoverable(
                            glyph_brush,
                            loc,
                            bounds.pos,
                            screen_pos(screen_size, bounds.pos.0),
                            zoom,
                        )
                        .map(Hoverable::Text)
                }
                Element::Table(table) => {
                    let bounds = element.bounds.as_ref().unwrap();
                    table
                        .find_hoverable(
                            glyph_brush,
                            loc,
                            bounds.pos,
                            screen_pos(screen_size, bounds.pos.0),
                            zoom,
                        )
                        .map(Hoverable::Text)
                }
                Element::Image(image) => Some(Hoverable::Image(image)),
                Element::Spacer(_) => unreachable!("Spacers are filtered"),
            })
    }
}

fn main() -> anyhow::Result<()> {
    let args = Opts::parse_and_load();
    let theme = args.theme;
    let md_string = std::fs::read_to_string(&args.file_path)
        .with_context(|| format!("Could not read file at {:?}", args.file_path))?;
    let inlyne = pollster::block_on(Inlyne::new(theme, args.scale, args.font_opts))?;

    let hidpi_scale = args.scale.unwrap_or(inlyne.window.scale_factor() as f32);
    let interpreter = HtmlInterpreter::new(
        inlyne.window.clone(),
        inlyne.element_queue.clone(),
        inlyne.renderer.theme.clone(),
        hidpi_scale,
    );

    std::thread::spawn(move || interpreter.intepret_md(md_string.as_str()));
    inlyne.run();

    Ok(())
}<|MERGE_RESOLUTION|>--- conflicted
+++ resolved
@@ -17,16 +17,11 @@
 use crate::text::Text;
 
 use color::Theme;
-<<<<<<< HEAD
-use renderer::Positioned;
-use renderer::{Renderer, Spacer};
-=======
 use positioner::Positioned;
 use positioner::Spacer;
 use positioner::DEFAULT_MARGIN;
 use positioner::DEFAULT_PADDING;
 use renderer::Renderer;
->>>>>>> 0b1d6aa6
 use utils::Rect;
 
 use anyhow::Context;
@@ -128,11 +123,8 @@
         let mut scrollbar_held = false;
         let mut mouse_down = false;
         let mut modifiers = ModifiersState::empty();
-<<<<<<< HEAD
         let mut last_loc = (0.0, 0.0);
-=======
         let event_loop_proxy = self.event_loop.create_proxy();
->>>>>>> 0b1d6aa6
         self.event_loop.run(move |event, _, control_flow| {
             *control_flow = ControlFlow::Wait;
             match event {
@@ -216,11 +208,10 @@
                             position.x as f32,
                             position.y as f32 + self.renderer.scroll_y,
                         );
-<<<<<<< HEAD
                         last_loc = loc;
 
                         let cursor_icon = if let Some(hoverable) = Self::find_hoverable(
-                            &self.renderer.elements,
+                            &self.elements,
                             &mut self.renderer.glyph_brush,
                             loc,
                             screen_size,
@@ -229,67 +220,6 @@
                             match hoverable {
                                 Hoverable::Image(Image { is_link: None, .. }) => {
                                     CursorIcon::Default
-=======
-                        for element in self.elements.iter() {
-                            if element.contains(loc) {
-                                match &element.inner {
-                                    Element::TextBox(ref text_box) => {
-                                        let bounds = element.bounds.as_ref().unwrap();
-                                        let hover_info = text_box.hovering_over(
-                                            &self.renderer.positioner.anchors,
-                                            &mut self.renderer.glyph_brush,
-                                            loc,
-                                            bounds.pos,
-                                            (
-                                                screen_size.0 - bounds.pos.0 - DEFAULT_MARGIN,
-                                                screen_size.1,
-                                            ),
-                                            self.renderer.zoom,
-                                            click_scheduled,
-                                        );
-                                        self.window.set_cursor_icon(hover_info.cursor_icon);
-                                        if let Some(jump_pos) = hover_info.jump {
-                                            jumped = true;
-                                            self.renderer.set_scroll_y(jump_pos);
-                                            self.window.request_redraw();
-                                        }
-                                        over_link = true;
-                                        break;
-                                    }
-                                    Element::Table(ref table) => {
-                                        let bounds = element.bounds.as_ref().unwrap();
-                                        let hover_info = table.hovering_over(
-                                            &self.renderer.positioner.anchors,
-                                            &mut self.renderer.glyph_brush,
-                                            loc,
-                                            bounds.pos,
-                                            (
-                                                screen_size.0 - bounds.pos.0 - DEFAULT_MARGIN,
-                                                screen_size.1,
-                                            ),
-                                            self.renderer.zoom,
-                                            click_scheduled,
-                                        );
-                                        self.window.set_cursor_icon(hover_info.cursor_icon);
-                                        if let Some(jump_pos) = hover_info.jump {
-                                            jumped = true;
-                                            self.renderer.set_scroll_y(jump_pos);
-                                            self.window.request_redraw();
-                                        }
-                                        over_link = true;
-                                        break;
-                                    }
-                                    Element::Image(image) => {
-                                        if let Some(ref link) = image.is_link {
-                                            if click_scheduled && open::that(link).is_err() {
-                                                eprintln!("Could not open link");
-                                            }
-                                            self.window.set_cursor_icon(CursorIcon::Hand);
-                                            over_link = true;
-                                        }
-                                    }
-                                    _ => {}
->>>>>>> 0b1d6aa6
                                 }
                                 Hoverable::Text(Text { link: None, .. }) => CursorIcon::Text,
                                 _some_link => CursorIcon::Hand,
@@ -328,11 +258,10 @@
                         ..
                     } => match state {
                         ElementState::Pressed => {
-<<<<<<< HEAD
                             // Try to click a link
                             let screen_size = self.renderer.screen_size();
                             if let Some(hoverable) = Self::find_hoverable(
-                                &self.renderer.elements,
+                                &self.elements,
                                 &mut self.renderer.glyph_brush,
                                 last_loc,
                                 screen_size,
@@ -345,7 +274,9 @@
 
                                 if let Some(link) = maybe_link {
                                     if open::that(link).is_err() {
-                                        if let Some(anchor_pos) = self.renderer.anchors.get(link) {
+                                        if let Some(anchor_pos) =
+                                            self.renderer.positioner.anchors.get(link)
+                                        {
                                             self.renderer.set_scroll_y(*anchor_pos);
                                             self.window.request_redraw();
                                             self.window.set_cursor_icon(CursorIcon::Default);
@@ -354,17 +285,12 @@
                                 }
                             }
 
-                            self.renderer.selection = None;
-                            mouse_down = true;
-                            self.window.request_redraw();
-=======
                             if self.renderer.selection.is_some() {
                                 self.renderer.selection = None;
                                 self.window.request_redraw();
                             }
                             mouse_down = true;
-                            click_scheduled = true;
->>>>>>> 0b1d6aa6
+                            self.window.request_redraw();
                         }
                         ElementState::Released => {
                             scrollbar_held = false;
@@ -428,15 +354,15 @@
     ) -> Option<Hoverable<'a>> {
         let screen_pos = |screen_size: (f32, f32), bounds_offset: f32| {
             (
-                screen_size.0 - bounds_offset - renderer::DEFAULT_MARGIN,
+                screen_size.0 - bounds_offset - DEFAULT_MARGIN,
                 screen_size.1,
             )
         };
 
         elements
             .iter()
-            .find(|&e| e.contains(loc) && !matches!(e.deref(), Element::Spacer(_)))
-            .and_then(|element| match element.deref() {
+            .find(|&e| e.contains(loc) && !matches!(e.inner, Element::Spacer(_)))
+            .and_then(|element| match &element.inner {
                 Element::TextBox(text_box) => {
                     let bounds = element.bounds.as_ref().unwrap();
                     text_box
