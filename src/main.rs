--- conflicted
+++ resolved
@@ -30,11 +30,6 @@
 
 use std::collections::VecDeque;
 use std::ops::Deref;
-<<<<<<< HEAD
-use std::str::FromStr;
-=======
-use std::path::PathBuf;
->>>>>>> c746cbdc
 use std::sync::Arc;
 use std::sync::Mutex;
 
@@ -312,573 +307,9 @@
     }
 }
 
-<<<<<<< HEAD
-pub enum ListType {
-    Ordered(usize),
-    Unordered,
-}
-
-struct Header(f32);
-struct TokenPrinter {
-    element_queue: Arc<Mutex<VecDeque<Element>>>,
-    current_textbox: TextBox,
-    is_link: Option<String>,
-    is_header: Option<Header>,
-    is_code: bool,
-    is_list_item: bool,
-    list_type: Option<ListType>,
-    is_bold: bool,
-    is_italic: bool,
-    is_underlined: bool,
-    is_striked: bool,
-    is_pre_formated: bool,
-    global_indent: f32,
-    align: Option<Align>,
-    text_align: Option<Align>,
-    is_table: Option<Table>,
-    is_table_row: Option<Vec<TextBox>>,
-    is_table_header: Option<TextBox>,
-    is_table_data: Option<TextBox>,
-    is_small: bool,
-    hidpi_scale: f32,
-    theme: Theme,
-    window: Arc<Window>,
-}
-
-impl TokenPrinter {
-    fn push_current_textbox(&mut self) {
-        if !self.current_textbox.texts.is_empty() {
-            let mut empty = true;
-            for text in &self.current_textbox.texts {
-                if !text.text.trim().is_empty() {
-                    empty = false;
-                    break;
-                }
-            }
-            if !empty {
-                self.push_element(self.current_textbox.clone().into());
-            }
-            self.current_textbox = TextBox::new(Vec::new(), self.hidpi_scale, &self.theme);
-        }
-    }
-    fn push_spacer(&mut self) {
-        self.push_element(Spacer::new(10.).into());
-    }
-    fn push_element(&mut self, element: Element) {
-        self.element_queue.lock().unwrap().push_back(element);
-        self.window.request_redraw()
-    }
-}
-impl TokenSink for TokenPrinter {
-    type Handle = ();
-
-    fn process_token(&mut self, token: Token, _line_number: u64) -> TokenSinkResult<()> {
-        match token {
-            TagToken(tag) => {
-                let tag_name = tag.name.to_string();
-                match tag.kind {
-                    TagKind::StartTag => match tag_name.as_str() {
-                        "th" => {
-                            self.is_table_header =
-                                Some(TextBox::new(Vec::new(), self.hidpi_scale, &self.theme))
-                        }
-                        "td" => {
-                            self.is_table_data =
-                                Some(TextBox::new(Vec::new(), self.hidpi_scale, &self.theme))
-                        }
-                        "table" => {
-                            self.is_table = Some(Table::new());
-                            self.push_spacer();
-                        }
-                        "a" => {
-                            let attrs = tag.attrs;
-                            for attr in attrs {
-                                if attr.name.local == local_name!("href") {
-                                    self.is_link = Some(attr.value.to_string());
-                                    break;
-                                }
-                            }
-                        }
-                        "small" => self.is_small = true,
-                        "br" => {
-                            self.push_current_textbox();
-                        }
-                        "ins" | "u" => self.is_underlined = true,
-                        "del" | "s" => self.is_striked = true,
-                        "img" => {
-                            let attrs = tag.attrs;
-                            let mut local_align = None;
-                            let mut size = None;
-                            for attr in &attrs {
-                                match attr.name.local {
-                                    local_name!("align") => match attr.value.to_string().as_str() {
-                                        "center" => local_align = Some(Align::Center),
-                                        "left" => local_align = Some(Align::Left),
-                                        _ => {}
-                                    },
-                                    local_name!("width") => {
-                                        if let Ok(px_width) = attr.value.parse::<u32>() {
-                                            size = Some(ImageSize::PxWidth(px_width));
-                                        }
-                                    }
-                                    local_name!("height") => {
-                                        if let Ok(px_height) = attr.value.parse::<u32>() {
-                                            size = Some(ImageSize::PxHeight(px_height));
-                                        }
-                                    }
-                                    _ => {}
-                                }
-                            }
-                            for attr in attrs {
-                                if attr.name.local == local_name!("src") {
-                                    let align = self.align.as_ref().unwrap_or(&Align::Left);
-                                    let mut image =
-                                        Image::from_url(attr.value.to_string(), self.hidpi_scale)
-                                            .with_align(
-                                                local_align.unwrap_or_else(|| align.clone()),
-                                            );
-                                    if let Some(ref link) = self.is_link {
-                                        image.set_link(link.clone())
-                                    }
-                                    if let Some(size) = size {
-                                        image = image.with_size(size);
-                                    }
-
-                                    self.push_element(image.into());
-                                    self.push_spacer();
-                                    break;
-                                }
-                            }
-                        }
-                        "p" => {
-                            let attrs = tag.attrs;
-                            for attr in attrs {
-                                if attr.name.local == local_name!("align") {
-                                    match attr.value.to_string().as_str() {
-                                        "left" => self.align = Some(Align::Left),
-                                        "center" => self.align = Some(Align::Center),
-                                        "right" => self.text_align = Some(Align::Right),
-                                        _ => {}
-                                    }
-                                }
-                                if attr.name.local == *"text-align" {
-                                    match attr.value.to_string().as_str() {
-                                        "left" => self.text_align = Some(Align::Left),
-                                        "center" => self.text_align = Some(Align::Center),
-                                        "right" => self.text_align = Some(Align::Right),
-                                        _ => {}
-                                    }
-                                }
-                            }
-                            self.current_textbox.set_align(
-                                self.text_align
-                                    .as_ref()
-                                    .unwrap_or_else(|| self.align.as_ref().unwrap_or(&Align::Left))
-                                    .clone(),
-                            );
-                        }
-                        "em" | "i" => self.is_italic = true,
-                        "bold" | "strong" => self.is_bold = true,
-                        "code" => self.is_code = true,
-                        "li" => {
-                            self.current_textbox.indent = self.global_indent;
-                            self.is_list_item = true
-                        }
-                        "ul" => {
-                            self.push_current_textbox();
-                            self.global_indent += DEFAULT_MARGIN / 4.;
-                            self.list_type = Some(ListType::Unordered);
-                        }
-                        "ol" => {
-                            let mut start_index = 1;
-                            for attr in tag.attrs {
-                                if attr.name.local == local_name!("start") {
-                                    start_index = attr.value.parse::<usize>().unwrap();
-                                }
-                            }
-                            self.push_current_textbox();
-                            self.global_indent += DEFAULT_MARGIN / 4.;
-                            self.current_textbox.indent = self.global_indent;
-                            self.list_type = Some(ListType::Ordered(start_index));
-                        }
-                        "h1" => {
-                            let attrs = tag.attrs;
-                            for attr in attrs {
-                                if attr.name.local == local_name!("align") {
-                                    match attr.value.to_string().as_str() {
-                                        "center" => self.align = Some(Align::Center),
-                                        "left" => self.align = Some(Align::Left),
-                                        _ => {}
-                                    }
-                                }
-                                if attr.name.local == *"text-align" {
-                                    match attr.value.to_string().as_str() {
-                                        "right" => self.text_align = Some(Align::Right),
-                                        "center" => self.text_align = Some(Align::Center),
-                                        "left" => self.text_align = Some(Align::Left),
-                                        _ => {}
-                                    }
-                                }
-                            }
-                            self.is_underlined = true;
-                            self.push_current_textbox();
-                            self.push_spacer();
-                            self.is_header = Some(Header(32.));
-                            self.current_textbox.set_align(
-                                self.text_align
-                                    .as_ref()
-                                    .unwrap_or_else(|| self.align.as_ref().unwrap_or(&Align::Left))
-                                    .clone(),
-                            );
-                        }
-                        "h2" => {
-                            let attrs = tag.attrs;
-                            for attr in attrs {
-                                if attr.name.local == local_name!("align") {
-                                    match attr.value.to_string().as_str() {
-                                        "center" => self.align = Some(Align::Center),
-                                        "left" => self.align = Some(Align::Left),
-                                        _ => {}
-                                    }
-                                }
-                                if attr.name.local == *"text-align" {
-                                    match attr.value.to_string().as_str() {
-                                        "right" => self.text_align = Some(Align::Right),
-                                        "center" => self.text_align = Some(Align::Center),
-                                        "left" => self.text_align = Some(Align::Left),
-                                        _ => {}
-                                    }
-                                }
-                            }
-                            self.push_current_textbox();
-                            self.push_spacer();
-                            self.is_header = Some(Header(24.));
-                            self.current_textbox.set_align(
-                                self.text_align
-                                    .as_ref()
-                                    .unwrap_or_else(|| self.align.as_ref().unwrap_or(&Align::Left))
-                                    .clone(),
-                            );
-                        }
-                        "h3" => {
-                            let attrs = tag.attrs;
-                            for attr in attrs {
-                                if attr.name.local == local_name!("align") {
-                                    match attr.value.to_string().as_str() {
-                                        "center" => self.align = Some(Align::Center),
-                                        "left" => self.align = Some(Align::Left),
-                                        _ => {}
-                                    }
-                                }
-                                if attr.name.local == *"text-align" {
-                                    match attr.value.to_string().as_str() {
-                                        "right" => self.text_align = Some(Align::Right),
-                                        "center" => self.text_align = Some(Align::Center),
-                                        "left" => self.text_align = Some(Align::Left),
-                                        _ => {}
-                                    }
-                                }
-                            }
-                            self.push_current_textbox();
-                            self.push_spacer();
-                            self.is_header = Some(Header(18.72));
-                            self.current_textbox.set_align(
-                                self.text_align
-                                    .as_ref()
-                                    .unwrap_or_else(|| self.align.as_ref().unwrap_or(&Align::Left))
-                                    .clone(),
-                            );
-                        }
-                        "h4" => {
-                            let attrs = tag.attrs;
-                            for attr in attrs {
-                                if attr.name.local == local_name!("align") {
-                                    match attr.value.to_string().as_str() {
-                                        "center" => self.align = Some(Align::Center),
-                                        "left" => self.align = Some(Align::Left),
-                                        _ => {}
-                                    }
-                                }
-                                if attr.name.local == *"text-align" {
-                                    match attr.value.to_string().as_str() {
-                                        "right" => self.text_align = Some(Align::Right),
-                                        "center" => self.text_align = Some(Align::Center),
-                                        "left" => self.text_align = Some(Align::Left),
-                                        _ => {}
-                                    }
-                                }
-                            }
-                            self.push_current_textbox();
-                            self.push_spacer();
-                            self.is_header = Some(Header(16.));
-                            self.current_textbox.set_align(
-                                self.text_align
-                                    .as_ref()
-                                    .unwrap_or_else(|| self.align.as_ref().unwrap_or(&Align::Left))
-                                    .clone(),
-                            );
-                        }
-                        "h5" => {
-                            let attrs = tag.attrs;
-                            for attr in attrs {
-                                if attr.name.local == local_name!("align") {
-                                    match attr.value.to_string().as_str() {
-                                        "center" => self.align = Some(Align::Center),
-                                        "left" => self.align = Some(Align::Left),
-                                        _ => {}
-                                    }
-                                }
-                                if attr.name.local == *"text-align" {
-                                    match attr.value.to_string().as_str() {
-                                        "right" => self.text_align = Some(Align::Right),
-                                        "center" => self.text_align = Some(Align::Center),
-                                        "left" => self.text_align = Some(Align::Left),
-                                        _ => {}
-                                    }
-                                }
-                            }
-                            self.push_current_textbox();
-                            self.push_spacer();
-                            self.is_header = Some(Header(13.28));
-                            self.current_textbox.set_align(
-                                self.text_align
-                                    .as_ref()
-                                    .unwrap_or_else(|| self.align.as_ref().unwrap_or(&Align::Left))
-                                    .clone(),
-                            );
-                        }
-                        "h6" => {
-                            let attrs = tag.attrs;
-                            for attr in attrs {
-                                if attr.name.local == local_name!("align") {
-                                    match attr.value.to_string().as_str() {
-                                        "center" => self.align = Some(Align::Center),
-                                        "left" => self.align = Some(Align::Left),
-                                        _ => {}
-                                    }
-                                }
-                                if attr.name.local == *"text-align" {
-                                    match attr.value.to_string().as_str() {
-                                        "right" => self.text_align = Some(Align::Right),
-                                        "center" => self.text_align = Some(Align::Center),
-                                        "left" => self.text_align = Some(Align::Left),
-                                        _ => {}
-                                    }
-                                }
-                            }
-                            self.push_current_textbox();
-                            self.push_spacer();
-                            self.is_header = Some(Header(10.72));
-                            self.current_textbox.set_align(
-                                self.text_align
-                                    .as_ref()
-                                    .unwrap_or_else(|| self.align.as_ref().unwrap_or(&Align::Left))
-                                    .clone(),
-                            );
-                        }
-                        "pre" => {
-                            self.push_current_textbox();
-                            self.current_textbox.set_code_block(true);
-                            self.is_pre_formated = true
-                        }
-                        "tr" => {
-                            self.is_table_row = Some(Vec::new());
-                        }
-                        _ => {}
-                    },
-                    TagKind::EndTag => match tag_name.as_str() {
-                        "ins" | "u" => self.is_underlined = false,
-                        "del" | "s" => self.is_striked = false,
-                        "small" => self.is_small = false,
-                        "th" => {
-                            let table_header = self.is_table_header.take().unwrap();
-                            self.is_table.as_mut().unwrap().push_header(table_header);
-                        }
-                        "td" => {
-                            let table_data = self.is_table_data.take().unwrap();
-                            self.is_table_row.as_mut().unwrap().push(table_data);
-                        }
-                        "tr" => {
-                            let table_row = self.is_table_row.take().unwrap();
-                            if !table_row.is_empty() {
-                                self.is_table.as_mut().unwrap().push_row(table_row);
-                            }
-                        }
-                        "table" => {
-                            let is_table = self.is_table.take();
-                            self.push_element(is_table.unwrap().into());
-                            self.push_spacer();
-                        }
-                        "a" => self.is_link = None,
-                        "code" => self.is_code = false,
-                        "p" => {
-                            self.push_current_textbox();
-                            self.push_spacer();
-                            self.align = None;
-                            self.text_align = None;
-                        }
-                        "em" | "i" => self.is_italic = false,
-                        "strong" | "bold" => self.is_bold = false,
-                        "h1" => {
-                            self.push_current_textbox();
-                            self.push_spacer();
-                            self.is_header = None;
-                            self.align = None;
-                            self.text_align = None;
-                            self.is_underlined = false;
-                        }
-                        "h2" | "h3" | "h4" | "h5" | "h6" => {
-                            self.push_current_textbox();
-                            self.push_spacer();
-                            self.is_header = None;
-                            self.align = None;
-                            self.text_align = None;
-                        }
-                        "li" => {
-                            self.push_current_textbox();
-                            self.is_list_item = false
-                        }
-                        "ul" | "ol" => {
-                            self.push_current_textbox();
-                            self.push_spacer();
-                            self.global_indent -= DEFAULT_MARGIN / 4.;
-                            self.current_textbox.indent = self.global_indent;
-                            self.list_type = None;
-                        }
-                        "pre" => {
-                            self.push_current_textbox();
-                            self.push_spacer();
-                            self.is_pre_formated = false;
-                            self.current_textbox.set_code_block(false);
-                        }
-                        _ => {}
-                    },
-                }
-            }
-            CharacterTokens(str) => {
-                let str = str.to_string();
-                if !(self.current_textbox.texts.is_empty() && str.trim().is_empty()) {
-                    if str == "\n" {
-                        if self.is_pre_formated {
-                            /*
-                            if let Some(ref mut last) = self.current_textbox.texts.last_mut() {
-                                last.text.push('\n');
-                            }
-                            */
-                            self.push_current_textbox();
-                            self.current_textbox.is_code_block = true;
-                        } else if !self.current_textbox.texts.is_empty() {
-                            self.current_textbox.texts.push(Text::new(
-                                " ".to_string(),
-                                self.hidpi_scale,
-                                self.theme.text_color,
-                            ));
-                        }
-                    } else {
-                        // check if str is whitespace only
-                        let mut text = Text::new(str, self.hidpi_scale, self.theme.text_color);
-                        if self.is_code {
-                            text = text
-                                .with_color(self.theme.code_color)
-                                .with_font(1)
-                                .with_size(18.)
-                        }
-                        if let Some(ref link) = self.is_link {
-                            text = text.with_link(link.clone());
-                            text = text.with_color(self.theme.link_color);
-                        }
-                        if let Some(Header(size)) = self.is_header {
-                            text = text.with_size(size).make_bold(true);
-                        }
-                        if self.is_list_item {
-                            if let Some(ListType::Ordered(ref mut index)) = self.list_type {
-                                self.current_textbox.texts.push(
-                                    Text::new(
-                                        format!("{}. ", index),
-                                        self.hidpi_scale,
-                                        self.theme.text_color,
-                                    )
-                                    .make_bold(true),
-                                );
-                                *index += 1;
-                            } else {
-                                self.current_textbox.texts.push(
-                                    Text::new(
-                                        "· ".to_string(),
-                                        self.hidpi_scale,
-                                        self.theme.text_color,
-                                    )
-                                    .make_bold(true),
-                                )
-                            }
-                            self.is_list_item = false;
-                        }
-                        if self.is_bold {
-                            text = text.make_bold(true);
-                        }
-                        if self.is_italic {
-                            text = text.make_italic(true);
-                        }
-                        if self.is_underlined {
-                            text = text.make_underlined(true);
-                        }
-                        if self.is_striked {
-                            text = text.make_striked(true);
-                        }
-                        if self.is_small {
-                            text = text.with_size(12.);
-                        }
-                        if let Some(ref mut table_header) = self.is_table_header {
-                            table_header.texts.push(text);
-                        } else if let Some(ref mut table_data) = self.is_table_data {
-                            table_data.texts.push(text);
-                        } else {
-                            self.current_textbox.texts.push(text);
-                        }
-                    }
-                }
-            }
-            EOFToken => {
-                self.push_element(self.current_textbox.clone().into());
-                self.window.request_redraw();
-            }
-            _ => {}
-        }
-        TokenSinkResult::Continue
-    }
-=======
-#[derive(clap::ValueEnum, Clone, Debug)]
-enum ThemeOption {
-    Dark,
-    Light,
-}
-
-use clap::Parser;
-#[derive(Parser, Debug)]
-#[clap(author, version, about, long_about = None)]
-struct Args {
-    #[clap(value_parser)]
-    file_path: PathBuf,
-
-    #[clap(short, long, value_parser, default_value = "light")]
-    theme: ThemeOption,
-
-    #[clap(short, long, value_parser)]
-    scale: Option<f32>,
->>>>>>> c746cbdc
-}
-
 fn main() -> anyhow::Result<()> {
     let args = Args::parse();
-<<<<<<< HEAD
     let theme = args.theme;
-=======
-    let theme = match args.theme {
-        ThemeOption::Dark => color::DARK_DEFAULT,
-        ThemeOption::Light => color::LIGHT_DEFAULT,
-    };
-
->>>>>>> c746cbdc
     let md_string = std::fs::read_to_string(&args.file_path)
         .with_context(|| format!("Could not read file at {:?}", args.file_path))?;
     let inlyne = pollster::block_on(Inlyne::new(theme, args.scale));
