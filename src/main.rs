--- conflicted
+++ resolved
@@ -335,7 +335,6 @@
                         self.window.request_redraw();
                     }
 
-<<<<<<< HEAD
                     // Try to click a link
                     let screen_size = self.renderer.screen_size();
                     if let Some(hoverable) = Self::find_hoverable(
@@ -351,57 +350,27 @@
                         };
 
                         if let Some(link) = maybe_link {
-                            if open::that(link).is_err() {
+                            let maybe_path = PathBuf::from_str(link).ok();
+                            let is_md = maybe_path
+                                .as_ref()
+                                .map_or(false, |p| p.extension().map_or(false, |ext| ext == "md"));
+                            if is_md {
+                                // Open markdown files ourselves
+                                let mut args = self.args.clone();
+                                args.file_path =
+                                    maybe_path.expect("Already checked path extension");
+                                Command::new(
+                                    std::env::current_exe().unwrap_or_else(|_| "inlyne".into()),
+                                )
+                                .args(args.program_args())
+                                .spawn()
+                                .expect("Could not spawn new inlyne instance");
+                            } else if open::that(link).is_err() {
                                 if let Some(anchor_pos) = self.renderer.positioner.anchors.get(link)
                                 {
                                     self.renderer.set_scroll_y(*anchor_pos);
                                     self.window.request_redraw();
                                     self.window.set_cursor_icon(CursorIcon::Default);
-=======
-                            // Try to click a link
-                            let screen_size = self.renderer.screen_size();
-                            if let Some(hoverable) = Self::find_hoverable(
-                                &self.elements,
-                                &mut self.renderer.glyph_brush,
-                                last_loc,
-                                screen_size,
-                                self.renderer.zoom,
-                            ) {
-                                let maybe_link = match hoverable {
-                                    Hoverable::Image(Image { is_link, .. }) => is_link,
-                                    Hoverable::Text(Text { link, .. }) => link,
-                                };
-
-                                if let Some(link) = maybe_link {
-                                    let maybe_path = PathBuf::from_str(link).ok();
-                                    let is_md = maybe_path.as_ref().map_or(false, |p| {
-                                        p.extension().map_or(false, |ext| ext == "md")
-                                    });
-                                    if is_md {
-                                        // Open markdown files ourselves
-                                        let mut args = self.args.clone();
-                                        args.file_path =
-                                            maybe_path.expect("Already checked path extension");
-                                        Command::new(
-                                            std::env::current_exe()
-                                                .unwrap_or_else(|_| "inlyne".into()),
-                                        )
-                                        .args(args.program_args())
-                                        .spawn()
-                                        .expect("Could not spawn new inlyne instance");
-                                    } else if open::that(link).is_err() {
-                                        if let Some(anchor_pos) =
-                                            self.renderer.positioner.anchors.get(link)
-                                        {
-                                            self.renderer.set_scroll_y(*anchor_pos);
-                                            self.window.request_redraw();
-                                            self.window.set_cursor_icon(CursorIcon::Default);
-                                        }
-                                    }
-                                } else if self.renderer.selection.is_none() {
-                                    // Only set selection when not over link
-                                    self.renderer.selection = Some((last_loc, last_loc));
->>>>>>> db94412e
                                 }
                             }
                         } else if self.renderer.selection.is_none() {
