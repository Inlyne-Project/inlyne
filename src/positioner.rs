use std::{cell::RefCell, collections::HashMap, fmt};

use anyhow::Context;
use taffy::Taffy;

use crate::{
<<<<<<< HEAD
    debug_impls,
    table::{TABLE_COL_GAP, TABLE_ROW_GAP},
=======
>>>>>>> 341db9cc
    text::{TextBox, TextSystem},
    utils::{Align, Point, Rect, Size},
    Element,
};

pub const DEFAULT_PADDING: f32 = 5.;
pub const DEFAULT_MARGIN: f32 = 100.;

#[derive(Debug)]
pub struct Positioned<T> {
    pub inner: T,
    pub bounds: Option<Rect>,
}

impl<T> Positioned<T> {
    pub fn contains(&self, loc: Point) -> bool {
        self.bounds
            .as_ref()
            .context("Element not positioned")
            .unwrap()
            .contains(loc)
    }
}

impl<T> Positioned<T> {
    pub fn new<I: Into<T>>(item: I) -> Positioned<T> {
        Positioned {
            inner: item.into(),
            bounds: None,
        }
    }
}

#[derive(Default)]
pub struct Positioner {
    pub screen_size: Size,
    pub reserved_height: f32,
    pub hidpi_scale: f32,
    pub page_width: f32,
    pub anchors: HashMap<String, f32>,
    pub taffy: Taffy,
}

impl Positioner {
    pub fn new(screen_size: Size, hidpi_scale: f32, page_width: f32) -> Self {
        let mut taffy = Taffy::new();
        taffy.disable_rounding();
        Self {
            reserved_height: DEFAULT_PADDING * hidpi_scale,
            hidpi_scale,
            page_width,
            screen_size,
            anchors: HashMap::new(),
            taffy,
        }
    }

    // Positions the element but does not update reserved_height
    pub fn position(
        &mut self,
        text_system: &mut TextSystem,
        element: &mut Positioned<Element>,
        zoom: f32,
    ) -> anyhow::Result<()> {
        let centering = (self.screen_size.0 - self.page_width).max(0.) / 2.;

        let bounds = match &mut element.inner {
            Element::TextBox(text_box) => {
                let indent = text_box.indent;
                let pos = (DEFAULT_MARGIN + indent + centering, self.reserved_height);

                let size = text_box.size(
                    text_system,
                    (
                        (self.screen_size.0 - pos.0 - DEFAULT_MARGIN - centering).max(0.),
                        f32::INFINITY,
                    ),
                    zoom,
                );

                if let Some(ref anchor_name) = text_box.is_anchor {
                    let _ = self.anchors.insert(anchor_name.clone(), pos.1);
                }

                Rect::new(pos, size)
            }
            Element::Spacer(spacer) => Rect::new(
                (0., self.reserved_height),
                (0., spacer.space * self.hidpi_scale * zoom),
            ),
            Element::Image(image) => {
                let size = image
                    .size(
                        (self.screen_size.0.min(self.page_width), self.screen_size.1),
                        zoom,
                    )
                    .unwrap_or_default();
                match image.is_aligned {
                    Some(Align::Center) => Rect::new(
                        (self.screen_size.0 / 2. - size.0 / 2., self.reserved_height),
                        size,
                    ),
                    _ => Rect::new((DEFAULT_MARGIN + centering, self.reserved_height), size),
                }
            }
            Element::Table(table) => {
                let pos = (DEFAULT_MARGIN + centering, self.reserved_height);
                let layout = table.layout(
                    text_system,
                    &mut self.taffy,
                    (
                        self.screen_size.0 - pos.0 - DEFAULT_MARGIN - centering,
                        f32::INFINITY,
                    ),
                    zoom,
                )?;
                Rect::new(
                    (DEFAULT_MARGIN + centering, self.reserved_height),
                    layout.size,
                )
            }
            Element::Row(row) => {
                let mut reserved_width = DEFAULT_MARGIN + centering;
                let mut inner_reserved_height: f32 = 0.;
                let mut max_height: f32 = 0.;
                let mut max_width: f32 = 0.;
                for element in &mut row.elements {
                    self.position(text_system, element, zoom)?;
                    let element_bounds = element
                        .bounds
                        .as_mut()
                        .context("Element didn't have bounds")?;

                    let target_width = reserved_width
                        + DEFAULT_PADDING * self.hidpi_scale * zoom
                        + element_bounds.size.0;
                    // Row would be too long with this element so add another line
                    if target_width > self.screen_size.0 - DEFAULT_MARGIN - centering {
                        max_width = max_width.max(reserved_width);
                        reserved_width = DEFAULT_MARGIN
                            + centering
                            + DEFAULT_PADDING * self.hidpi_scale * zoom
                            + element_bounds.size.0;
                        inner_reserved_height +=
                            max_height + DEFAULT_PADDING * self.hidpi_scale * zoom;
                        max_height = element_bounds.size.1;
                        element_bounds.pos.0 = DEFAULT_MARGIN + centering;
                    } else {
                        max_height = max_height.max(element_bounds.size.1);
                        element_bounds.pos.0 = reserved_width;
                        reserved_width = target_width;
                    }
                    element_bounds.pos.1 = self.reserved_height + inner_reserved_height;
                }
                max_width = max_width.max(reserved_width);
                inner_reserved_height += max_height + DEFAULT_PADDING * self.hidpi_scale * zoom;
                Rect::new(
                    (DEFAULT_MARGIN + centering, self.reserved_height),
                    (
                        max_width - DEFAULT_MARGIN - centering,
                        inner_reserved_height,
                    ),
                )
            }
            Element::Section(section) => {
                let mut section_bounds =
                    Rect::new((DEFAULT_MARGIN + centering, self.reserved_height), (0., 0.));
                if let Some(ref mut summary) = *section.summary {
                    self.position(text_system, summary, zoom)?;
                    let element_size = summary
                        .bounds
                        .as_mut()
                        .context("Element didn't have bounds")?
                        .size;
                    self.reserved_height +=
                        element_size.1 + DEFAULT_PADDING * self.hidpi_scale * zoom;
                    section_bounds.size.1 +=
                        element_size.1 + DEFAULT_PADDING * self.hidpi_scale * zoom;
                    section_bounds.size.0 = section_bounds.size.0.max(element_size.0)
                }
                for element in &mut section.elements {
                    self.position(text_system, element, zoom)?;
                    let element_size = element
                        .bounds
                        .as_mut()
                        .context("Element didn't have bounds")?
                        .size;
                    self.reserved_height +=
                        element_size.1 + DEFAULT_PADDING * self.hidpi_scale * zoom;
                    if !*section.hidden.borrow() {
                        section_bounds.size.1 +=
                            element_size.1 + DEFAULT_PADDING * self.hidpi_scale * zoom;
                        section_bounds.size.0 = section_bounds.size.0.max(element_size.0)
                    }
                }
                self.reserved_height = section_bounds.pos.1;
                section_bounds
            }
        };
        element.bounds = Some(bounds);
        Ok(())
    }

    // Resets reserved height and positions every element again
    pub fn reposition(
        &mut self,
        text_system: &mut TextSystem,
        elements: &mut [Positioned<Element>],
        zoom: f32,
    ) -> anyhow::Result<()> {
        self.reserved_height = DEFAULT_PADDING * self.hidpi_scale * zoom;

        for element in elements {
            self.position(text_system, element, zoom)?;
            self.reserved_height += DEFAULT_PADDING * self.hidpi_scale * zoom
                + element
                    .bounds
                    .as_ref()
                    .context("Element didn't have bounds")?
                    .size
                    .1;
        }
        Ok(())
    }
}

pub struct Spacer {
    pub space: f32,
    pub visible: bool,
}

impl fmt::Debug for Spacer {
    fn fmt(&self, f: &mut fmt::Formatter<'_>) -> fmt::Result {
        debug_impls::spacer(self, f)
    }
}

impl Spacer {
    pub fn new(space: f32, visible: bool) -> Spacer {
        Spacer { space, visible }
    }
}

#[derive(Debug)]
pub struct Row {
    pub elements: Vec<Positioned<Element>>,
    pub hidpi_scale: f32,
}

impl Row {
    pub fn new(elements: Vec<Positioned<Element>>, hidpi_scale: f32) -> Self {
        Self {
            elements,
            hidpi_scale,
        }
    }
}

#[derive(Debug)]
pub struct Section {
    pub elements: Vec<Positioned<Element>>,
    pub hidpi_scale: f32,
    pub hidden: RefCell<bool>,
    pub summary: Box<Option<Positioned<Element>>>,
}

impl Section {
    pub fn new(
        summary: Option<TextBox>,
        elements: Vec<Positioned<Element>>,
        hidpi_scale: f32,
    ) -> Self {
        Self {
            elements,
            hidpi_scale,
            hidden: RefCell::new(false),
            summary: Box::new(summary.map(Positioned::new)),
        }
    }
}<|MERGE_RESOLUTION|>--- conflicted
+++ resolved
@@ -4,11 +4,7 @@
 use taffy::Taffy;
 
 use crate::{
-<<<<<<< HEAD
     debug_impls,
-    table::{TABLE_COL_GAP, TABLE_ROW_GAP},
-=======
->>>>>>> 341db9cc
     text::{TextBox, TextSystem},
     utils::{Align, Point, Rect, Size},
     Element,
