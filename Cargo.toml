--- conflicted
+++ resolved
@@ -38,7 +38,9 @@
 # `checked-decode`
 lz4_flex = { version = "0.10.0", default-features = false, features = ["frame", "safe-encode", "std"] }
 pollster = "0.3.0"
-<<<<<<< HEAD
+serde_yaml = "0.9.21"
+indexmap = { version = "1.9.3", features = ["serde"] }
+html-escape = "0.2.13"
 fxhash = "0.2.1"
 twox-hash = "1.6.3"
 
@@ -46,11 +48,6 @@
 version = "0.2"
 git = "https://github.com/grovesNL/glyphon.git"
 rev = "80e8465af6a1e6896ff45de715212568ccdef47a"
-=======
-serde_yaml = "0.9.21"
-indexmap = { version = "1.9.3", features = ["serde"] }
-html-escape = "0.2.13"
->>>>>>> 742cfbb3
 
 # Uncomment for profiling
 # [profile.release]
