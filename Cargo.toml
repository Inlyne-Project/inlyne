[package]
name = "inlyne"
version = "0.2.1"
description = "Introducing Inlyne, a GPU powered yet browsless tool to help you quickly view markdown files in the blink of an eye."
edition = "2021"
authors = ["trimental"]
license = "MIT"
readme = "README.md"
repository = "https://github.com/trimental/inlyne"
homepage = "https://github.com/trimental/inlyne"

[dependencies]
pollster = "0.3.0"
wgpu_glyph =  { git = "https://github.com/sconybeare/wgpu_glyph", branch = "wgpu-0.15" }
winit = "0.28.3"
wgpu = "0.15.1"
bytemuck = "1.13.1"
lyon = "1.0.1"
comrak = { version = "0.16.0", default-features = false, features = ["syntect"] }
open = "4.0.1"
html5ever = "0.26.0"
image = "0.24.5"
clap = { version = "4.1.13", features = ["cargo"] }
copypasta = "0.8.2"
resvg = "0.29.0"
usvg = "0.29.0"
tiny-skia = "0.8.3"
anyhow = "1.0.70"
dirs = "5.0.0"
serde = { version = "1.0.158", features = ["derive"] }
toml = "0.7.3"
reqwest = { version = "0.11", features = ["blocking", "json"] }
font-kit = "0.11.0"
memmap2 = "0.5.10"
log = "0.4.17"
env_logger = "0.10.0"
notify = "5.1.0"
<<<<<<< HEAD
clap_complete = "4.2.0"
=======
dark-light = "1.0.0"
>>>>>>> 33bfe6ac

# Uncomment for profiling
# [profile.release]
# debug = true

[profile.release-lto]
inherits = "release"
strip = true
lto = true<|MERGE_RESOLUTION|>--- conflicted
+++ resolved
@@ -35,11 +35,8 @@
 log = "0.4.17"
 env_logger = "0.10.0"
 notify = "5.1.0"
-<<<<<<< HEAD
 clap_complete = "4.2.0"
-=======
 dark-light = "1.0.0"
->>>>>>> 33bfe6ac
 
 # Uncomment for profiling
 # [profile.release]
